--- conflicted
+++ resolved
@@ -16,18 +16,6 @@
     },
 )
 
-<<<<<<< HEAD
-config_setting(
-    name = "using_sycl_trisycl",
-    define_values = {
-        "using_sycl": "true",
-        "using_trisycl": "true",
-    },
-)
-
-
-=======
->>>>>>> 047d7965
 cc_library(
     name = "sycl_headers",
     hdrs = glob([
