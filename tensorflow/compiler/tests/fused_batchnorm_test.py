# Copyright 2017 The TensorFlow Authors. All Rights Reserved.
#
# Licensed under the Apache License, Version 2.0 (the "License");
# you may not use this file except in compliance with the License.
# You may obtain a copy of the License at
#
#     http://www.apache.org/licenses/LICENSE-2.0
#
# Unless required by applicable law or agreed to in writing, software
# distributed under the License is distributed on an "AS IS" BASIS,
# WITHOUT WARRANTIES OR CONDITIONS OF ANY KIND, either express or implied.
# See the License for the specific language governing permissions and
# limitations under the License.
# ==============================================================================
"""Functional tests for fused batch norm operations."""

from __future__ import absolute_import
from __future__ import division
from __future__ import print_function

import numpy as np

from tensorflow.compiler.tests.xla_test import XLATestCase
from tensorflow.python.ops import array_ops
from tensorflow.python.ops import gen_nn_ops
from tensorflow.python.ops import gradient_checker
from tensorflow.python.ops import nn
from tensorflow.python.platform import test


class FusedBatchNormTest(XLATestCase):

  def _reference_training(self, x, scale, offset, epsilon, data_format):
    if data_format != "NHWC":
      raise ValueError("data_format must be NHWC, got %s." % data_format)
    x_square = x * x
    x_square_sum = np.sum(x_square, (0, 1, 2))
    x_sum = np.sum(x, axis=(0, 1, 2))
    element_count = np.size(x) / int(np.shape(x)[-1])
    mean = x_sum / element_count
    var = x_square_sum / element_count - mean * mean
    normalized = (x - mean) / np.sqrt(var + epsilon)
    return (normalized * scale + offset), mean, var

  def _reference_grad(self, x, grad_y, scale, mean, var, epsilon, data_format):
    # Use the following formulas to calculate gradients:
    # grad_scale =
    #   sum(grad_y * (x - mean)) * rsqrt(var + epsilon)
    #
    # grad_offset = sum(output_y)
    #
    # grad_x =
    #   1/N * scale * rsqrt(var + epsilon) * (N * grad_y - sum(grad_y) -
    #   (x - mean) * sum(grad_y * (x - mean)) / (var + epsilon))
    if data_format != "NHWC":
      raise ValueError("data_format must be NHWC, got %s." % data_format)
    grad_x = scale * (grad_y - np.mean(grad_y, axis=(0, 1, 2)) -
                      (x - mean) * np.mean(grad_y *
                                           (x - mean), axis=(0, 1, 2)) /
                      (var + epsilon)) / np.sqrt(var + epsilon)
    grad_scale = np.sum(
        grad_y * (x - mean) / np.sqrt(var + epsilon), axis=(0, 1, 2))
    grad_offset = np.sum(grad_y, axis=(0, 1, 2))
    return grad_x, grad_scale, grad_offset

  def testInference(self):
    channel = 3
    x_shape = [2, 2, 6, channel]
    scale_shape = [channel]
    x_val = np.random.random_sample(x_shape).astype(np.float32)
    scale_val = np.random.random_sample(scale_shape).astype(np.float32)

    offset_val = np.random.random_sample(scale_shape).astype(np.float32)
    data_format = "NHWC"
    with self.test_session() as sess, self.test_scope():
      # To avoid constant folding
      t_val = array_ops.placeholder(np.float32, shape=x_shape, name="x")
      scale = array_ops.placeholder(np.float32, shape=scale_shape, name="scale")
<<<<<<< HEAD
      offset = array_ops.placeholder(np.float32, shape=scale_shape, name="offset")
=======
      offset = array_ops.placeholder(
          np.float32, shape=scale_shape, name="offset")
>>>>>>> c0b8a077
      epsilon = 0.001
      y_ref, mean_ref, var_ref = self._reference_training(
          x_val, scale_val, offset_val, epsilon, data_format)
      y, mean, variance = nn.fused_batch_norm(
          t_val,
          scale,
          offset,
          mean=mean_ref,
          variance=var_ref,
          epsilon=epsilon,
          data_format=data_format,
          is_training=False)

      y_val, _, _ = sess.run(
          [y, mean,
           variance], {t_val: x_val,
                       scale: scale_val,
                       offset: offset_val})
      self.assertAllClose(y_val, y_ref, atol=1e-3)

  def _testLearning(self, use_gradient_checker):
    channel = 3
    x_shape = [2, 2, 6, channel]
    scale_shape = [channel]
    x_val = np.random.random_sample(x_shape).astype(np.float32)
    scale_val = np.random.random_sample(scale_shape).astype(np.float32)

    offset_val = np.random.random_sample(scale_shape).astype(np.float32)
    mean_val = np.random.random_sample(scale_shape).astype(np.float32)
    var_val = np.random.random_sample(scale_shape).astype(np.float32)
    data_format = "NHWC"
    with self.test_session() as sess, self.test_scope():
      # To avoid constant folding
      t_val = array_ops.placeholder(np.float32, shape=x_shape, name="x")
      scale = array_ops.placeholder(np.float32, shape=scale_shape, name="scale")
<<<<<<< HEAD
      offset = array_ops.placeholder(np.float32, shape=scale_shape, name="offset")
=======
      offset = array_ops.placeholder(
          np.float32, shape=scale_shape, name="offset")
>>>>>>> c0b8a077
      epsilon = 0.001
      y, mean, var = nn.fused_batch_norm(
          t_val,
          scale,
          offset,
          mean=None,
          variance=None,
          epsilon=epsilon,
          data_format=data_format,
          is_training=True)
      # Check gradient.
      if use_gradient_checker:
        err = gradient_checker.compute_gradient_error(
            t_val,
            x_shape,
            y,
            x_shape,
            extra_feed_dict={
                t_val: x_val,
                scale: scale_val,
                offset: offset_val
            })
        self.assertLess(err, 1e-3)

      y_val, mean_val, var_val = sess.run(
          [y, mean, var], {t_val: x_val,
                           scale: scale_val,
                           offset: offset_val})
      y_ref, mean_ref, var_ref = self._reference_training(
          x_val, scale_val, offset_val, epsilon, data_format)
      self.assertAllClose(mean_val, mean_ref, atol=1e-3)
      self.assertAllClose(y_val, y_ref, atol=1e-3)
      self.assertAllClose(var_val, var_ref, atol=1e-3)

  def testLearning(self):
    self._testLearning(False)

  def testLearningWithGradientChecker(self):
    self._testLearning(True)

  def testGradient(self):
    # TODO(b/64270657): Use gradient_checker here in addition to comparing with
    # this reference implementation.
    channel = 3
    x_shape = [2, 2, 6, channel]
    scale_shape = [channel]
    grad_val = np.random.random_sample(x_shape).astype(np.float32)
    x_val = np.random.random_sample(x_shape).astype(np.float32)
    scale_val = np.random.random_sample(scale_shape).astype(np.float32)
    mean_val = np.random.random_sample(scale_shape).astype(np.float32)
    var_val = np.random.random_sample(scale_shape).astype(np.float32)
    epsilon = 0.001

    with self.test_session() as sess, self.test_scope():
      grad = array_ops.placeholder(np.float32, shape=x_shape, name="grad")
      x = array_ops.placeholder(np.float32, shape=x_shape, name="x")
      mean = array_ops.placeholder(np.float32, shape=scale_shape, name="mean")
      var = array_ops.placeholder(np.float32, shape=scale_shape, name="var")
      scale = array_ops.placeholder(np.float32, shape=scale_shape, name="scale")
      grad_x, grad_scale, grad_offset, _, _ = gen_nn_ops.fused_batch_norm_grad(
          grad, x, scale, mean, var, data_format="NHWC")

      grad_x_val, grad_scale_val, grad_offset_val = sess.run(
          [grad_x, grad_scale, grad_offset], {
              grad: grad_val,
              x: x_val,
              mean: mean_val,
              var: var_val,
              scale: scale_val
          })

      grad_x_ref, grad_scale_ref, grad_offset_ref = self._reference_grad(
          x_val, grad_val, scale_val, mean_val, var_val, epsilon, "NHWC")

      self.assertAllClose(grad_x_val, grad_x_ref, atol=1e-2)
      self.assertAllClose(grad_scale_val, grad_scale_ref, atol=1e-2)
      self.assertAllClose(grad_offset_val, grad_offset_ref, atol=1e-3)


if __name__ == "__main__":
  test.main()<|MERGE_RESOLUTION|>--- conflicted
+++ resolved
@@ -76,12 +76,8 @@
       # To avoid constant folding
       t_val = array_ops.placeholder(np.float32, shape=x_shape, name="x")
       scale = array_ops.placeholder(np.float32, shape=scale_shape, name="scale")
-<<<<<<< HEAD
-      offset = array_ops.placeholder(np.float32, shape=scale_shape, name="offset")
-=======
       offset = array_ops.placeholder(
           np.float32, shape=scale_shape, name="offset")
->>>>>>> c0b8a077
       epsilon = 0.001
       y_ref, mean_ref, var_ref = self._reference_training(
           x_val, scale_val, offset_val, epsilon, data_format)
@@ -117,12 +113,8 @@
       # To avoid constant folding
       t_val = array_ops.placeholder(np.float32, shape=x_shape, name="x")
       scale = array_ops.placeholder(np.float32, shape=scale_shape, name="scale")
-<<<<<<< HEAD
-      offset = array_ops.placeholder(np.float32, shape=scale_shape, name="offset")
-=======
       offset = array_ops.placeholder(
           np.float32, shape=scale_shape, name="offset")
->>>>>>> c0b8a077
       epsilon = 0.001
       y, mean, var = nn.fused_batch_norm(
           t_val,
