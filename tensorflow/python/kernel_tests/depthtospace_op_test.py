# Copyright 2016 The TensorFlow Authors. All Rights Reserved.
#
# Licensed under the Apache License, Version 2.0 (the "License");
# you may not use this file except in compliance with the License.
# You may obtain a copy of the License at
#
#     http://www.apache.org/licenses/LICENSE-2.0
#
# Unless required by applicable law or agreed to in writing, software
# distributed under the License is distributed on an "AS IS" BASIS,
# WITHOUT WARRANTIES OR CONDITIONS OF ANY KIND, either express or implied.
# See the License for the specific language governing permissions and
# limitations under the License.
# ==============================================================================

"""Functional tests for DepthToSpace op."""

from __future__ import absolute_import
from __future__ import division
from __future__ import print_function

import numpy as np

from tensorflow.python.framework import constant_op
from tensorflow.python.framework import dtypes
from tensorflow.python.framework import ops
from tensorflow.python.framework import test_util
from tensorflow.python.ops import array_ops
from tensorflow.python.ops import gen_array_ops
from tensorflow.python.ops import gradient_checker
from tensorflow.python.ops import math_ops
from tensorflow.python.platform import test
from tensorflow.python.platform import tf_logging


class DepthToSpaceTest(test.TestCase):

  def _testOne(self, inputs, block_size, outputs):
    input_nhwc = math_ops.to_float(inputs)
    with self.test_session(use_gpu=False):
      # test NHWC (default) on CPU
      x_tf = array_ops.depth_to_space(input_nhwc, block_size)
      self.assertAllEqual(x_tf.eval(), outputs)
    if test.is_gpu_available(cuda_only=True):
      with self.test_session(use_gpu=True):
        # test NHWC (default) on GPU
        x_tf = array_ops.depth_to_space(input_nhwc, block_size)
        self.assertAllEqual(x_tf.eval(), outputs)
        # test NCHW on GPU
        input_nchw = test_util.NHWCToNCHW(input_nhwc)
        output_nchw = array_ops.depth_to_space(
            input_nchw, block_size, data_format="NCHW")
        output_nhwc = test_util.NCHWToNHWC(output_nchw)
        self.assertAllEqual(output_nhwc.eval(), outputs)

  def testBasic(self):
    x_np = [[[[1, 2, 3, 4]]]]
    block_size = 2
    x_out = [[[[1], [2]], [[3], [4]]]]
    self._testOne(x_np, block_size, x_out)

  # Tests for larger input dimensions. To make sure elements are
  # correctly ordered spatially.
  def testBlockSize2(self):
    x_np = [[[[1, 2, 3, 4],
              [5, 6, 7, 8]],
             [[9, 10, 11, 12],
              [13, 14, 15, 16]]]]
    block_size = 2
    x_out = [[[[1], [2], [5], [6]],
              [[3], [4], [7], [8]],
              [[9], [10], [13], [14]],
              [[11], [12], [15], [16]]]]
    self._testOne(x_np, block_size, x_out)

  def testBlockSize2Batch10(self):
    block_size = 2
    def batch_input_elt(i):
      return [[[1 * i, 2 * i, 3 * i, 4 * i],
               [5 * i, 6 * i, 7 * i, 8 * i]],
              [[9 * i, 10 * i, 11 * i, 12 * i],
               [13 * i, 14 * i, 15 * i, 16 * i]]]
    def batch_output_elt(i):
      return [[[1 * i], [2 * i], [5 * i], [6 * i]],
              [[3 * i], [4 * i], [7 * i], [8 * i]],
              [[9 * i], [10 * i], [13 * i], [14 * i]],
              [[11 * i], [12 * i], [15 * i], [16 * i]]]
    batch_size = 10
    x_np = [batch_input_elt(i) for i in range(batch_size)]
    x_out = [batch_output_elt(i) for i in range(batch_size)]
    self._testOne(x_np, block_size, x_out)

  # Tests for different width and height.
  def testNonSquare(self):
    x_np = [[[[1, 10, 2, 20, 3, 30, 4, 40]],
             [[5, 50, 6, 60, 7, 70, 8, 80]],
             [[9, 90, 10, 100, 11, 110, 12, 120]]]]
    block_size = 2
    x_out = [[[[1, 10], [2, 20]],
              [[3, 30], [4, 40]],
              [[5, 50], [6, 60]],
              [[7, 70], [8, 80]],
              [[9, 90], [10, 100]],
              [[11, 110], [12, 120]]]]
    self._testOne(x_np, block_size, x_out)

  # Tests for larger input dimensions. To make sure elements are
  # correctly ordered spatially.
  def testBlockSize4FlatInput(self):
    x_np = [[[[1, 2, 5, 6, 3, 4, 7, 8, 9, 10, 13, 14, 11, 12, 15, 16]]]]
    block_size = 4
    x_out = [[[[1], [2], [5], [6]],
              [[3], [4], [7], [8]],
              [[9], [10], [13], [14]],
              [[11], [12], [15], [16]]]]
    self._testOne(x_np, block_size, x_out)

  # Tests for larger input depths.
  # To make sure elements are properly interleaved in depth.
  def testDepthInterleaved(self):
    x_np = [[[[1, 10, 2, 20, 3, 30, 4, 40]]]]
    block_size = 2
    x_out = [[[[1, 10], [2, 20]],
              [[3, 30], [4, 40]]]]
    self._testOne(x_np, block_size, x_out)

  # Tests for larger input depths. Here an odd depth.
  # To make sure elements are properly interleaved in depth.
  def testDepthInterleavedDepth3(self):
    x_np = [[[[1, 2, 3, 4, 5, 6, 7, 8, 9, 10, 11, 12]]]]
    block_size = 2
    x_out = [[[[1, 2, 3], [4, 5, 6]],
              [[7, 8, 9], [10, 11, 12]]]]
    self._testOne(x_np, block_size, x_out)

  # Tests for larger input depths.
  # To make sure elements are properly interleaved in depth.
  def testDepthInterleavedLarger(self):
    x_np = [[[[1, 10, 2, 20, 3, 30, 4, 40],
              [5, 50, 6, 60, 7, 70, 8, 80]],
             [[9, 90, 10, 100, 11, 110, 12, 120],
              [13, 130, 14, 140, 15, 150, 16, 160]]]]
    block_size = 2
    x_out = [[[[1, 10], [2, 20], [5, 50], [6, 60]],
              [[3, 30], [4, 40], [7, 70], [8, 80]],
              [[9, 90], [10, 100], [13, 130], [14, 140]],
              [[11, 110], [12, 120], [15, 150], [16, 160]]]]
    self._testOne(x_np, block_size, x_out)

  # Error handling:

  # Tests for a block larger for the depth. In this case should raise an
  # exception.
  def testBlockSizeTooLarge(self):
    x_np = [[[[1, 2, 3, 4],
              [5, 6, 7, 8]],
             [[9, 10, 11, 12],
              [13, 14, 15, 16]]]]
    block_size = 4
    # Raise an exception, since th depth is only 4 and needs to be
    # divisible by 16.
    with self.assertRaises(ValueError):
      out_tf = array_ops.depth_to_space(x_np, block_size)
      out_tf.eval()

  # Test when the block size is 0.
  def testBlockSize0(self):
    x_np = [[[[1], [2]],
             [[3], [4]]]]
    block_size = 0
    with self.assertRaises(ValueError):
      out_tf = array_ops.depth_to_space(x_np, block_size)
      out_tf.eval()

  # Test when the block size is 1. The block size should be > 1.
  def testBlockSizeOne(self):
    x_np = [[[[1, 1, 1, 1],
              [2, 2, 2, 2]],
             [[3, 3, 3, 3],
              [4, 4, 4, 4]]]]
    block_size = 1
    with self.assertRaises(ValueError):
      out_tf = array_ops.depth_to_space(x_np, block_size)
      out_tf.eval()

  def testBlockSizeLargerThanInput(self):
    # The block size is too large for this input.
    x_np = [[[[1], [2]],
             [[3], [4]]]]
    block_size = 10
    with self.assertRaises(ValueError):
      out_tf = array_ops.space_to_depth(x_np, block_size)
      out_tf.eval()

  def testBlockSizeNotDivisibleDepth(self):
    # The depth is not divisible by the square of the block size.
    x_np = [[[[1, 1, 1, 1],
              [2, 2, 2, 2]],
             [[3, 3, 3, 3],
              [4, 4, 4, 4]]]]
    block_size = 3
    with self.assertRaises(ValueError):
      _ = array_ops.space_to_depth(x_np, block_size)

  def testUnknownShape(self):
    t = array_ops.depth_to_space(
        array_ops.placeholder(dtypes.float32), block_size=4)
    self.assertEqual(4, t.get_shape().ndims)

  def depthToSpaceUsingTranspose(self, tensor, block_size, data_format):
    block_size_sq = block_size * block_size
    if data_format == "NHWC":
      b, ih, iw, ic = tensor.shape.as_list()
      assert ic % block_size_sq == 0, (ic, block_size_sq)
      ow, oh, oc = iw * block_size, ih * block_size, ic // block_size_sq
      tensor = array_ops.reshape(tensor,
                                 [b, ih, iw, block_size, block_size, oc])
      tensor = array_ops.transpose(tensor, [0, 1, 3, 2, 4, 5])
      tensor = array_ops.reshape(tensor, [b, oh, ow, oc])
    elif data_format == "NCHW":
      b, ic, ih, iw = tensor.shape.as_list()
      assert ic % block_size_sq == 0, (ic, block_size_sq)
      ow, oh, oc = iw * block_size, ih * block_size, ic // block_size_sq
      tensor = array_ops.reshape(tensor,
                                 [b, block_size, block_size, oc, ih, iw])
      tensor = array_ops.transpose(tensor, [0, 3, 4, 1, 5, 2])
      tensor = array_ops.reshape(tensor, [b, oc, oh, ow])
    return tensor

  def compareToTranspose(self, batch_size, in_height, in_width, out_channels,
                         block_size, data_format, use_gpu):
    in_channels = out_channels * block_size * block_size
    nhwc_input_shape = [batch_size, in_height, in_width, in_channels]
    nchw_input_shape = [batch_size, in_channels, in_height, in_width]
    total_size = np.prod(nhwc_input_shape)

    if data_format == "NCHW_VECT_C":
      # Initialize the input tensor with qint8 values that circle -127..127.
      x = [((f + 128) % 255) - 127 for f in range(total_size)]
      t = constant_op.constant(x, shape=nhwc_input_shape, dtype=dtypes.float32)
      expected = self.depthToSpaceUsingTranspose(t, block_size, "NHWC")
      t = test_util.NHWCToNCHW_VECT_C(t)
      t, _, _ = gen_array_ops.quantize_v2(t, -128.0, 127.0, dtypes.qint8)
      t = array_ops.depth_to_space(t, block_size, data_format="NCHW_VECT_C")
      t = gen_array_ops.dequantize(t, -128, 127)
      actual = test_util.NCHW_VECT_CToNHWC(t)
    else:
      # Initialize the input tensor with ascending whole numbers as floats.
      x = [f * 1.0 for f in range(total_size)]
      shape = nchw_input_shape if data_format == "NCHW" else nhwc_input_shape
      t = constant_op.constant(x, shape=shape, dtype=dtypes.float32)
      expected = self.depthToSpaceUsingTranspose(t, block_size, data_format)
      actual = array_ops.depth_to_space(t, block_size, data_format=data_format)

    with self.test_session(use_gpu=use_gpu) as sess:
      actual_vals, expected_vals = sess.run([actual, expected])
      self.assertTrue(np.array_equal(actual_vals, expected_vals))

  def testAgainstTranspose(self):
<<<<<<< HEAD
    self.compareToTranspose("NHWC", 3, 2, 3, 1, 2, False)
    self.compareToTranspose("NHWC", 3, 2, 3, 2, 2, False)
    self.compareToTranspose("NHWC", 3, 2, 3, 1, 2, True)
    self.compareToTranspose("NHWC", 3, 2, 3, 2, 2, True)

    if not test.is_gpu_available(cuda_only=True):
	  return

    # "NCHW" format is only supported on CUDA.
    self.compareToTranspose("NCHW", 3, 2, 3, 1, 2, True)
    self.compareToTranspose("NCHW", 3, 2, 3, 2, 2, True)
    self.compareToTranspose("NCHW", 3, 2, 3, 1, 3, True)
    self.compareToTranspose("NCHW", 3, 2, 3, 2, 3, True)
    self.compareToTranspose("NCHW", 5, 7, 11, 3, 2, True)
    self.compareToTranspose("NCHW", 3, 200, 300, 32, 2, True)
=======
    self.compareToTranspose(3, 2, 3, 1, 2, "NHWC", False)
    self.compareToTranspose(3, 2, 3, 2, 2, "NHWC", False)
    self.compareToTranspose(1, 2, 3, 2, 3, "NHWC", False)

    if not test.is_gpu_available():
      tf_logging.info("skipping gpu tests since gpu not available")
      return

    self.compareToTranspose(3, 2, 3, 1, 2, "NHWC", True)
    self.compareToTranspose(3, 2, 3, 2, 2, "NHWC", True)
    self.compareToTranspose(3, 2, 3, 1, 2, "NCHW", True)
    self.compareToTranspose(3, 2, 3, 2, 2, "NCHW", True)
    self.compareToTranspose(3, 2, 3, 1, 3, "NCHW", True)
    self.compareToTranspose(3, 2, 3, 2, 3, "NCHW", True)
    self.compareToTranspose(5, 7, 11, 3, 2, "NCHW", True)
    self.compareToTranspose(3, 200, 300, 32, 2, "NCHW", True)

    self.compareToTranspose(3, 2, 3, 8, 2, "NCHW_VECT_C", True)
    self.compareToTranspose(3, 2, 3, 4, 3, "NCHW_VECT_C", True)
    self.compareToTranspose(3, 2, 3, 8, 3, "NCHW_VECT_C", True)
    self.compareToTranspose(5, 7, 11, 12, 2, "NCHW_VECT_C", True)
    self.compareToTranspose(3, 200, 300, 32, 2, "NCHW_VECT_C", True)
>>>>>>> 6a8322f6


class DepthToSpaceGradientTest(test.TestCase):

  # Check the gradients.
  def _checkGrad(self, x, block_size):
    assert 4 == x.ndim
    with self.test_session(use_gpu=True):
      tf_x = ops.convert_to_tensor(x)
      tf_y = array_ops.depth_to_space(tf_x, block_size)
      epsilon = 1e-2
      ((x_jacob_t, x_jacob_n)) = gradient_checker.compute_gradient(
          tf_x,
          x.shape,
          tf_y,
          tf_y.get_shape().as_list(),
          x_init_value=x,
          delta=epsilon)

    self.assertAllClose(x_jacob_t, x_jacob_n, rtol=1e-2, atol=epsilon)

  # Tests a gradient for depth_to_space of x which is a four dimensional
  # tensor of shape [b, h, w, d * block_size * block_size].
  def _compare(self, b, h, w, d, block_size):
    block_size_sq = block_size * block_size
    x = np.random.normal(
        0, 1, b * h * w * d * block_size_sq).astype(np.float32).reshape(
            [b, h, w, d * block_size_sq])

    self._checkGrad(x, block_size)

  # Don't use very large numbers as dimensions here, as the result is tensor
  # with cartesian product of the dimensions.
  def testSmall(self):
    block_size = 2
    self._compare(3, 2, 5, 3, block_size)

  def testSmall2(self):
    block_size = 3
    self._compare(1, 2, 3, 2, block_size)


if __name__ == "__main__":
  test.main()<|MERGE_RESOLUTION|>--- conflicted
+++ resolved
@@ -257,28 +257,11 @@
       self.assertTrue(np.array_equal(actual_vals, expected_vals))
 
   def testAgainstTranspose(self):
-<<<<<<< HEAD
-    self.compareToTranspose("NHWC", 3, 2, 3, 1, 2, False)
-    self.compareToTranspose("NHWC", 3, 2, 3, 2, 2, False)
-    self.compareToTranspose("NHWC", 3, 2, 3, 1, 2, True)
-    self.compareToTranspose("NHWC", 3, 2, 3, 2, 2, True)
-
-    if not test.is_gpu_available(cuda_only=True):
-	  return
-
-    # "NCHW" format is only supported on CUDA.
-    self.compareToTranspose("NCHW", 3, 2, 3, 1, 2, True)
-    self.compareToTranspose("NCHW", 3, 2, 3, 2, 2, True)
-    self.compareToTranspose("NCHW", 3, 2, 3, 1, 3, True)
-    self.compareToTranspose("NCHW", 3, 2, 3, 2, 3, True)
-    self.compareToTranspose("NCHW", 5, 7, 11, 3, 2, True)
-    self.compareToTranspose("NCHW", 3, 200, 300, 32, 2, True)
-=======
     self.compareToTranspose(3, 2, 3, 1, 2, "NHWC", False)
     self.compareToTranspose(3, 2, 3, 2, 2, "NHWC", False)
     self.compareToTranspose(1, 2, 3, 2, 3, "NHWC", False)
 
-    if not test.is_gpu_available():
+    if not test.is_gpu_available(cuda_only=True):
       tf_logging.info("skipping gpu tests since gpu not available")
       return
 
@@ -296,7 +279,6 @@
     self.compareToTranspose(3, 2, 3, 8, 3, "NCHW_VECT_C", True)
     self.compareToTranspose(5, 7, 11, 12, 2, "NCHW_VECT_C", True)
     self.compareToTranspose(3, 200, 300, 32, 2, "NCHW_VECT_C", True)
->>>>>>> 6a8322f6
 
 
 class DepthToSpaceGradientTest(test.TestCase):
