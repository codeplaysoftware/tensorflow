# Copyright 2017 The TensorFlow Authors. All Rights Reserved.
#
# Licensed under the Apache License, Version 2.0 (the "License");
# you may not use this file except in compliance with the License.
# You may obtain a copy of the License at
#
#     http://www.apache.org/licenses/LICENSE-2.0
#
# Unless required by applicable law or agreed to in writing, software
# distributed under the License is distributed on an "AS IS" BASIS,
# WITHOUT WARRANTIES OR CONDITIONS OF ANY KIND, either express or implied.
# See the License for the specific language governing permissions and
# limitations under the License.
# ==============================================================================
"""Tests for the swig wrapper of clusters."""

from __future__ import absolute_import
from __future__ import division
from __future__ import print_function

from tensorflow.core.protobuf import device_properties_pb2
from tensorflow.python.framework import meta_graph
from tensorflow.python.framework import ops
from tensorflow.python.grappler import cluster
from tensorflow.python.grappler import item
from tensorflow.python.ops import array_ops
from tensorflow.python.ops import math_ops
from tensorflow.python.ops import random_ops
from tensorflow.python.platform import test
from tensorflow.python.framework import test_util


class ClusterTest(test.TestCase):

  def testBasic(self):
    with ops.Graph().as_default() as g:
      a = random_ops.random_uniform(shape=())
      b = random_ops.random_uniform(shape=())
      c = a + b
      train_op = ops.get_collection_ref(ops.GraphKeys.TRAIN_OP)
      train_op.append(c)
      mg = meta_graph.create_meta_graph_def(graph=g)
      grappler_item = item.Item(mg)
      grappler_cluster = cluster.Cluster(
          disable_detailed_stats=False, disable_timeline=False)
      op_perfs, run_time, step_stats = grappler_cluster.MeasureCosts(
          grappler_item)
      self.assertTrue(run_time > 0)
      self.assertEqual(len(op_perfs), 9)
      self.assertTrue(step_stats.dev_stats)

  def testNoDetailedStats(self):
    with ops.Graph().as_default() as g:
      a = random_ops.random_uniform(shape=())
      b = random_ops.random_uniform(shape=())
      c = a + b
      train_op = ops.get_collection_ref(ops.GraphKeys.TRAIN_OP)
      train_op.append(c)
      mg = meta_graph.create_meta_graph_def(graph=g)
      grappler_item = item.Item(mg)
      grappler_cluster = cluster.Cluster(disable_detailed_stats=True)

      op_perfs, run_time, step_stats = grappler_cluster.MeasureCosts(
          grappler_item)
      self.assertTrue(run_time > 0)
      self.assertEqual(len(op_perfs), 0)
      self.assertEqual(len(step_stats.dev_stats), 0)

  def testMemoryEstimates(self):
    with ops.Graph().as_default() as g:
      with ops.device('/job:localhost/replica:0/task:0/device:CPU:0'):
        a = random_ops.random_uniform(shape=())
        b = random_ops.random_uniform(shape=())
        c = a + b
        train_op = ops.get_collection_ref(ops.GraphKeys.TRAIN_OP)
        train_op.append(c)
        mg = meta_graph.create_meta_graph_def(graph=g)
        grappler_item = item.Item(mg)
        grappler_cluster = cluster.Cluster(
            disable_detailed_stats=True, disable_timeline=True)
        peak_mem = grappler_cluster.DeterminePeakMemoryUsage(grappler_item)
        self.assertLessEqual(1, len(peak_mem))
        snapshot = peak_mem['/job:localhost/replica:0/task:0/device:CPU:0']
        peak_usage = snapshot[0]
        self.assertEqual(52, peak_usage)
        live_tensors = snapshot[1]
        self.assertEqual(15, len(live_tensors))

  def testVirtualCluster(self):
    with ops.Graph().as_default() as g:
      a = random_ops.random_uniform(shape=())
      b = random_ops.random_uniform(shape=())
      c = a + b
      train_op = ops.get_collection_ref(ops.GraphKeys.TRAIN_OP)
      train_op.append(c)
      mg = meta_graph.create_meta_graph_def(graph=g)
      grappler_item = item.Item(mg)
      device_properties = device_properties_pb2.DeviceProperties(
          type='GPU',
          frequency=1000,
          num_cores=60,
          environment={
              'architecture': '7'
          })
      named_device = device_properties_pb2.NamedDevice(
          properties=device_properties, name='/GPU:0')
      grappler_cluster = cluster.Cluster(devices=[named_device])
      op_perfs, run_time, _ = grappler_cluster.MeasureCosts(grappler_item)
      self.assertGreater(run_time, 0)
      self.assertEqual(len(op_perfs), 15)

      estimated_perf = grappler_cluster.EstimatePerformance(named_device)
      self.assertEqual(7680.0, estimated_perf)

  def testContext(self):
    with ops.Graph().as_default() as g:
      a = random_ops.random_uniform(shape=())
      b = random_ops.random_uniform(shape=())
      c = a + b
      train_op = ops.get_collection_ref(ops.GraphKeys.TRAIN_OP)
      train_op.append(c)
      mg = meta_graph.create_meta_graph_def(graph=g)
      grappler_item = item.Item(mg)

    with cluster.Provision(
        disable_detailed_stats=False, disable_timeline=False) as gcluster:
      op_perfs, run_time, step_stats = gcluster.MeasureCosts(grappler_item)
      self.assertTrue(run_time > 0)
      self.assertEqual(len(op_perfs), 9)
      self.assertTrue(step_stats.dev_stats)

  def testAvailableOps(self):
    with cluster.Provision() as gcluster:
      op_names = gcluster.ListAvailableOps()
      self.assertTrue(b'Add' in op_names)
      self.assertTrue(b'MatMul' in op_names)
      self.assertEqual(op_names, sorted(op_names))

  def testSupportDevices(self):
    gpu_type = test_util.gpu_device_type()
    gpu_name = test_util.gpu_device_name()
    with ops.Graph().as_default() as g:
      a = random_ops.random_uniform(shape=(2, 3))
      b = random_ops.random_uniform(shape=(2, 3))
      c = a + b
      dims = math_ops.range(0, array_ops.rank(c), 1)
      d = math_ops.reduce_sum(a, axis=dims)
      train_op = ops.get_collection_ref(ops.GraphKeys.TRAIN_OP)
      train_op.append(d)
      mg = meta_graph.create_meta_graph_def(graph=g)
      grappler_item = item.Item(mg)

      device_properties = device_properties_pb2.DeviceProperties(
          type=gpu_type, frequency=1000, num_cores=60)
      named_gpu = device_properties_pb2.NamedDevice(
          properties=device_properties, name=gpu_name)
      device_properties = device_properties_pb2.DeviceProperties(
          type='CPU', frequency=3000, num_cores=6)
      named_cpu = device_properties_pb2.NamedDevice(
          properties=device_properties, name='/CPU:0')
      virtual_cluster = cluster.Cluster(devices=[named_cpu, named_gpu])
      supported_dev = virtual_cluster.GetSupportedDevices(grappler_item)
      self.assertEqual(supported_dev['add'], ['/CPU:0', gpu_name])
      self.assertEqual(supported_dev['Sum'], ['/CPU:0', gpu_name])
      self.assertEqual(supported_dev['range'], ['/CPU:0', gpu_name])

      real_cluster = cluster.Cluster()
      supported_dev = real_cluster.GetSupportedDevices(grappler_item)
      if test.is_gpu_available():
        self.assertEqual(supported_dev['add'], [
<<<<<<< HEAD
            '/job:localhost/replica:0/task:0/cpu:0',
            '/job:localhost/replica:0/task:0'+gpu_name
        ])
        self.assertEqual(supported_dev['Sum'], [
            '/job:localhost/replica:0/task:0/cpu:0',
            '/job:localhost/replica:0/task:0'+gpu_name
=======
            '/job:localhost/replica:0/task:0/device:CPU:0',
            '/job:localhost/replica:0/task:0/device:GPU:0'
        ])
        self.assertEqual(supported_dev['Sum'], [
            '/job:localhost/replica:0/task:0/device:CPU:0',
            '/job:localhost/replica:0/task:0/device:GPU:0'
>>>>>>> ac8e6739
        ])
        # The axis tensor must reside on the host
        self.assertEqual(supported_dev['range'],
                         ['/job:localhost/replica:0/task:0/device:CPU:0'])
      else:
        self.assertEqual(supported_dev['add'],
                         ['/job:localhost/replica:0/task:0/device:CPU:0'])


if __name__ == '__main__':
  test.main()<|MERGE_RESOLUTION|>--- conflicted
+++ resolved
@@ -168,21 +168,12 @@
       supported_dev = real_cluster.GetSupportedDevices(grappler_item)
       if test.is_gpu_available():
         self.assertEqual(supported_dev['add'], [
-<<<<<<< HEAD
-            '/job:localhost/replica:0/task:0/cpu:0',
+            '/job:localhost/replica:0/task:0/device:CPU:0',
             '/job:localhost/replica:0/task:0'+gpu_name
         ])
         self.assertEqual(supported_dev['Sum'], [
-            '/job:localhost/replica:0/task:0/cpu:0',
+            '/job:localhost/replica:0/task:0/device:CPU:0',
             '/job:localhost/replica:0/task:0'+gpu_name
-=======
-            '/job:localhost/replica:0/task:0/device:CPU:0',
-            '/job:localhost/replica:0/task:0/device:GPU:0'
-        ])
-        self.assertEqual(supported_dev['Sum'], [
-            '/job:localhost/replica:0/task:0/device:CPU:0',
-            '/job:localhost/replica:0/task:0/device:GPU:0'
->>>>>>> ac8e6739
         ])
         # The axis tensor must reside on the host
         self.assertEqual(supported_dev['range'],
