--- conflicted
+++ resolved
@@ -18,11 +18,10 @@
     "//third_party/mkl:build_defs.bzl",
     "if_mkl",)
 
-<<<<<<< HEAD
 load(
     "//third_party/acl:build_defs.bzl",
     "if_acl",)
-=======
+
 def register_extension_info(**kwargs):
     pass
 
@@ -33,7 +32,6 @@
 def src_to_test_name(src):
   return src.replace("/", "_").split(".")[0]
 
->>>>>>> eee9ecb0
 
 def full_path(relative_paths):
   return [PACKAGE_NAME + "/" + relative for relative in relative_paths]
