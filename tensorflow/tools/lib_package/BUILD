# Packaging for TensorFlow artifacts other than the Python API (pip whl).
# This includes the C API, Java API, and protocol buffer files.

package(default_visibility = ["//visibility:private"])

load("@bazel_tools//tools/build_defs/pkg:pkg.bzl", "pkg_tar")
load("//tensorflow:tensorflow.bzl", "tf_binary_additional_srcs")
load("//third_party/mkl:build_defs.bzl", "if_mkl")
load("//third_party/acl:build_defs.bzl", "if_acl")

genrule(
    name = "libtensorflow_proto",
    srcs = ["//tensorflow/core:protos_all_proto_srcs"],
    outs = ["libtensorflow_proto.zip"],
    cmd = "zip $@ $(SRCS)",
)

pkg_tar(
    name = "libtensorflow",
    extension = "tar.gz",
    # Mark as "manual" till
    # https://github.com/bazelbuild/bazel/issues/2352
    # and https://github.com/bazelbuild/bazel/issues/1580
    # are resolved, otherwise these rules break when built
    # with Python 3.
    tags = ["manual"],
    deps = [
        ":cheaders",
        ":clib",
        ":clicenses",
        ":eager_cheaders",
    ],
)

pkg_tar(
    name = "libtensorflow_jni",
    extension = "tar.gz",
    files = [
        "include/tensorflow/jni/LICENSE",
        "//tensorflow/java:libtensorflow_jni",
    ],
    # Mark as "manual" till
    # https://github.com/bazelbuild/bazel/issues/2352
    # and https://github.com/bazelbuild/bazel/issues/1580
    # are resolved, otherwise these rules break when built
    # with Python 3.
    tags = ["manual"],
    deps = [":common_deps"],
)

# Shared objects that all TensorFlow libraries depend on.
pkg_tar(
    name = "common_deps",
    files = tf_binary_additional_srcs(),
    tags = ["manual"],
)

pkg_tar(
    name = "cheaders",
    files = [
        "//tensorflow/c:headers",
    ],
    package_dir = "include/tensorflow/c",
    # Mark as "manual" till
    # https://github.com/bazelbuild/bazel/issues/2352
    # and https://github.com/bazelbuild/bazel/issues/1580
    # are resolved, otherwise these rules break when built
    # with Python 3.
    tags = ["manual"],
)

pkg_tar(
    name = "eager_cheaders",
    files = [
        "//tensorflow/c/eager:headers",
    ],
    package_dir = "include/tensorflow/c/eager",
    # Mark as "manual" till
    # https://github.com/bazelbuild/bazel/issues/2352
    # and https://github.com/bazelbuild/bazel/issues/1580
    # are resolved, otherwise these rules break when built
    # with Python 3.
    tags = ["manual"],
)

pkg_tar(
    name = "clib",
    files = ["//tensorflow:libtensorflow.so"],
    package_dir = "lib",
    # Mark as "manual" till
    # https://github.com/bazelbuild/bazel/issues/2352
    # and https://github.com/bazelbuild/bazel/issues/1580
    # are resolved, otherwise these rules break when built
    # with Python 3.
    tags = ["manual"],
    deps = [":common_deps"],
)

pkg_tar(
    name = "clicenses",
    files = [":include/tensorflow/c/LICENSE"],
    package_dir = "include/tensorflow/c",
    # Mark as "manual" till
    # https://github.com/bazelbuild/bazel/issues/2352
    # and https://github.com/bazelbuild/bazel/issues/1580
    # are resolved, otherwise these rules break when built
    # with Python 3.
    tags = ["manual"],
)

genrule(
    name = "clicenses_generate",
    srcs = [
        "//third_party/hadoop:LICENSE.txt",
        "//third_party/eigen3:LICENSE",
        "//third_party/fft2d:LICENSE",
        "@aws//:LICENSE",
        "@boringssl//:LICENSE",
        "@com_googlesource_code_re2//:LICENSE",
        "@cub_archive//:LICENSE.TXT",
        "@curl//:COPYING",
        "@double_conversion//:LICENSE",
        "@eigen_archive//:COPYING.MPL2",
        "@farmhash_archive//:COPYING",
        "@fft2d//:fft/readme.txt",
        "@gemmlowp//:LICENSE",
        "@gif_archive//:COPYING",
        "@highwayhash//:LICENSE",
        "@jemalloc//:COPYING",
        "@jpeg//:LICENSE.md",
        "@libxsmm_archive//:LICENSE",
        "@llvm//:LICENSE.TXT",
        "@lmdb//:LICENSE",
        "@local_config_sycl//sycl:LICENSE.text",
        "@nasm//:LICENSE",
        "@nsync//:LICENSE",
        "@png_archive//:LICENSE",
        "@protobuf_archive//:LICENSE",
        "@snappy//:COPYING",
        "@zlib_archive//:zlib.h",
    ] + if_mkl([
        "//third_party/mkl:LICENSE",
<<<<<<< HEAD
        "@mkl//:LICENSE",
    ]) + if_acl([
        "//third_party/acl:LICENSE",
        "@acl//:LICENSE",
=======
>>>>>>> 8a428cdd
    ]),
    outs = ["include/tensorflow/c/LICENSE"],
    cmd = "$(location :concat_licenses.sh) $(SRCS) >$@",
    tools = [":concat_licenses.sh"],
)

genrule(
    name = "jnilicenses_generate",
    srcs = [
        "//third_party/hadoop:LICENSE.txt",
        "//third_party/eigen3:LICENSE",
        "//third_party/fft2d:LICENSE",
        "@aws//:LICENSE",
        "@boringssl//:LICENSE",
        "@com_googlesource_code_re2//:LICENSE",
        "@cub_archive//:LICENSE.TXT",
        "@curl//:COPYING",
        "@double_conversion//:LICENSE",
        "@eigen_archive//:COPYING.MPL2",
        "@farmhash_archive//:COPYING",
        "@fft2d//:fft/readme.txt",
        "@gemmlowp//:LICENSE",
        "@gif_archive//:COPYING",
        "@highwayhash//:LICENSE",
        "@jemalloc//:COPYING",
        "@jpeg//:LICENSE.md",
        "@libxsmm_archive//:LICENSE",
        "@llvm//:LICENSE.TXT",
        "@lmdb//:LICENSE",
        "@local_config_sycl//sycl:LICENSE.text",
        "@nasm//:LICENSE",
        "@nsync//:LICENSE",
        "@png_archive//:LICENSE",
        "@protobuf_archive//:LICENSE",
        "@snappy//:COPYING",
        "@zlib_archive//:zlib.h",
    ] + if_mkl([
        "//third_party/mkl:LICENSE",
<<<<<<< HEAD
        "@mkl//:LICENSE",
    ]) + if_acl([
        "//third_party/acl:LICENSE",
        "@acl//:LICENSE",
=======
>>>>>>> 8a428cdd
    ]),
    outs = ["include/tensorflow/jni/LICENSE"],
    cmd = "$(location :concat_licenses.sh) $(SRCS) >$@",
    tools = [":concat_licenses.sh"],
)

sh_test(
    name = "libtensorflow_test",
    size = "small",
    srcs = ["libtensorflow_test.sh"],
    data = [
        "libtensorflow_test.c",
        ":libtensorflow.tar.gz",
    ],
    # Mark as "manual" till
    # https://github.com/bazelbuild/bazel/issues/2352
    # and https://github.com/bazelbuild/bazel/issues/1580
    # are resolved, otherwise these rules break when built
    # with Python 3.
    # Till then, this test is explicitly executed when building
    # the release by tensorflow/tools/ci_build/builds/libtensorflow.sh
    tags = ["manual"],
)

sh_test(
    name = "libtensorflow_java_test",
    size = "small",
    srcs = ["libtensorflow_java_test.sh"],
    data = [
        ":LibTensorFlowTest.java",
        ":libtensorflow_jni.tar.gz",
        "//tensorflow/java:libtensorflow.jar",
    ],
    # Mark as "manual" till
    # https://github.com/bazelbuild/bazel/issues/2352
    # and https://github.com/bazelbuild/bazel/issues/1580
    # are resolved, otherwise these rules break when built
    # with Python 3.
    # Till then, this test is explicitly executed when building
    # the release by tensorflow/tools/ci_build/builds/libtensorflow.sh
    tags = ["manual"],
)<|MERGE_RESOLUTION|>--- conflicted
+++ resolved
@@ -140,13 +140,9 @@
         "@zlib_archive//:zlib.h",
     ] + if_mkl([
         "//third_party/mkl:LICENSE",
-<<<<<<< HEAD
-        "@mkl//:LICENSE",
     ]) + if_acl([
         "//third_party/acl:LICENSE",
         "@acl//:LICENSE",
-=======
->>>>>>> 8a428cdd
     ]),
     outs = ["include/tensorflow/c/LICENSE"],
     cmd = "$(location :concat_licenses.sh) $(SRCS) >$@",
@@ -185,13 +181,9 @@
         "@zlib_archive//:zlib.h",
     ] + if_mkl([
         "//third_party/mkl:LICENSE",
-<<<<<<< HEAD
-        "@mkl//:LICENSE",
     ]) + if_acl([
         "//third_party/acl:LICENSE",
         "@acl//:LICENSE",
-=======
->>>>>>> 8a428cdd
     ]),
     outs = ["include/tensorflow/jni/LICENSE"],
     cmd = "$(location :concat_licenses.sh) $(SRCS) >$@",
