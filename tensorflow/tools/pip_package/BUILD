# Description:
#  Tools for building the TensorFlow pip package.

package(default_visibility = ["//visibility:private"])

load(
    "//tensorflow:tensorflow.bzl",
    "if_not_windows",
    "if_windows",
    "transitive_hdrs",
)
load("//third_party/mkl:build_defs.bzl", "if_mkl")
load("//third_party/acl:build_defs.bzl", "if_acl")
load("//tensorflow:tensorflow.bzl", "if_cuda")
load("@local_config_tensorrt//:build_defs.bzl", "if_tensorrt")
load("//tensorflow/core:platform/default/build_config_root.bzl", "tf_additional_license_deps")

# This returns a list of headers of all public header libraries (e.g.,
# framework, lib), and all of the transitive dependencies of those
# public headers.  Not all of the headers returned by the filegroup
# are public (e.g., internal headers that are included by public
# headers), but the internal headers need to be packaged in the
# pip_package for the public headers to be properly included.
#
# Public headers are therefore defined by those that are both:
#
# 1) "publicly visible" as defined by bazel
# 2) Have documentation.
#
# This matches the policy of "public" for our python API.
transitive_hdrs(
    name = "included_headers",
    deps = [
        "//tensorflow/core:core_cpu",
        "//tensorflow/core:framework",
        "//tensorflow/core:lib",
        "//tensorflow/core:protos_all_cc",
        "//tensorflow/core:stream_executor",
        "//third_party/eigen3",
    ] + if_cuda([
        "@local_config_cuda//cuda:cuda_headers",
    ]),
)

py_binary(
    name = "simple_console",
    srcs = ["simple_console.py"],
    srcs_version = "PY2AND3",
    deps = ["//tensorflow:tensorflow_py"],
)

# On Windows, python binary is a zip file of runfiles tree.
# Add everything to its data dependency for generating a runfiles tree
# for building the pip package on Windows.
py_binary(
    name = "simple_console_for_windows",
    srcs = ["simple_console_for_windows.py"],
    data = [
        "MANIFEST.in",
        "README",
        "setup.py",
        ":included_headers",
        "//tensorflow/contrib/nn:nn_py",
        "//tensorflow/contrib/session_bundle:session_bundle_pip",
        "//tensorflow/contrib/signal:signal_py",
        "//tensorflow/contrib/slim/python/slim/data:data_pip",
        "//tensorflow/python:util_example_parser_configuration",
        "//tensorflow/python/debug:debug_pip",
        "//tensorflow/python/saved_model",
        "//tensorflow/python:spectral_ops_test_util",
        "//tensorflow/python/tools:tools_pip",
        "//tensorflow/python/eager:eager_pip",
        "//tensorflow/contrib/summary:summary_test_util",
        # These targets don't build on Windows yet. Exclude them for now.
        # "//tensorflow/contrib/slim",
        # "//tensorflow/contrib/slim/python/slim/nets:nets_pip",
        # "//tensorflow/contrib/specs",
        # "//tensorflow/contrib/tensor_forest:init_py",
        # "//tensorflow/contrib/tensor_forest/hybrid:hybrid_pip",
        # "//tensorflow/examples/tutorials/mnist:package",
    ],
    srcs_version = "PY2AND3",
    deps = ["//tensorflow:tensorflow_py"],
)

filegroup(
    name = "licenses",
    data = [
        "//third_party/eigen3:LICENSE",
        "//third_party/fft2d:LICENSE",
        "//third_party/hadoop:LICENSE.txt",
        "@absl_py//absl/flags:LICENSE",
        "@arm_neon_2_x86_sse//:LICENSE",
        "@astor_archive//:LICENSE",
        "@aws//:LICENSE",
        "@boringssl//:LICENSE",
        "@com_google_absl//:LICENSE",
        "@com_googlesource_code_re2//:LICENSE",
        "@cub_archive//:LICENSE.TXT",
        "@curl//:COPYING",
        "@eigen_archive//:COPYING.MPL2",
        "@farmhash_archive//:COPYING",
        "@fft2d//:fft/readme.txt",
        "@flatbuffers//:LICENSE.txt",
        "@gast_archive//:PKG-INFO",
        "@gemmlowp//:LICENSE",
        "@gif_archive//:COPYING",
        "@grpc//:LICENSE",
        "@highwayhash//:LICENSE",
        "@jemalloc//:COPYING",
        "@jpeg//:LICENSE.md",
        "@libxsmm_archive//:LICENSE",
        "@lmdb//:LICENSE",
        "@local_config_sycl//sycl:LICENSE.text",
        "@grpc//third_party/nanopb:LICENSE.txt",
        "@nasm//:LICENSE",
        "@nsync//:LICENSE",
        "@pcre//:LICENCE",
        "@png_archive//:LICENSE",
        "@protobuf_archive//:LICENSE",
        "@six_archive//:LICENSE",
        "@snappy//:COPYING",
        "@swig//:LICENSE",
        "@termcolor_archive//:COPYING.txt",
        "@zlib_archive//:zlib.h",
        "@org_python_pypi_backports_weakref//:LICENSE",
    ] + if_mkl([
        "//third_party/mkl:LICENSE",
        "@mkl//:LICENSE",
    ]) + if_acl([
        "//third_party/acl:LICENSE",
    ]) + if_not_windows([
        "@nccl_archive//:LICENSE.txt",
    ]) + tf_additional_license_deps(),
)

sh_binary(
    name = "build_pip_package",
    srcs = ["build_pip_package.sh"],
    data = select({
        "//tensorflow:windows": [":simple_console_for_windows"],
        "//tensorflow:windows_msvc": [":simple_console_for_windows"],
        "//conditions:default": [
            ":licenses",
            "MANIFEST.in",
            "README",
            "setup.py",
            ":included_headers",
            ":simple_console",
            "//tensorflow:tensorflow_py",
            "//tensorflow/contrib/boosted_trees:boosted_trees_pip",
            "//tensorflow/contrib/cluster_resolver:cluster_resolver_pip",
            "//tensorflow/contrib/data/python/kernel_tests:dataset_serialization_test",
            "//tensorflow/contrib/data/python/ops:contrib_op_loader",
            "//tensorflow/contrib/eager/python/examples:examples_pip",
            "//tensorflow/contrib/eager/python:checkpointable",
            "//tensorflow/contrib/eager/python:evaluator",
            "//tensorflow/contrib/gan:gan",
            "//tensorflow/contrib/graph_editor:graph_editor_pip",
            "//tensorflow/contrib/keras:keras",
            "//tensorflow/contrib/labeled_tensor:labeled_tensor_pip",
            "//tensorflow/contrib/lite/toco:toco",
            "//tensorflow/contrib/lite/toco/python:toco_wrapper",
            "//tensorflow/contrib/lite/toco/python:toco_from_protos",
            "//tensorflow/contrib/nn:nn_py",
            "//tensorflow/contrib/predictor:predictor_pip",
            "//tensorflow/contrib/py2tf:py2tf",
            "//tensorflow/contrib/py2tf/converters:converters",
            "//tensorflow/contrib/py2tf/converters:test_lib",
            "//tensorflow/contrib/py2tf/impl:impl",
            "//tensorflow/contrib/py2tf/pyct:pyct",
            "//tensorflow/contrib/py2tf/pyct/static_analysis:static_analysis",
            "//tensorflow/contrib/receptive_field:receptive_field_pip",
            "//tensorflow/contrib/session_bundle:session_bundle_pip",
            "//tensorflow/contrib/signal:signal_py",
            "//tensorflow/contrib/signal:test_util",
            "//tensorflow/contrib/slim:slim",
            "//tensorflow/contrib/slim/python/slim/data:data_pip",
            "//tensorflow/contrib/slim/python/slim/nets:nets_pip",
            "//tensorflow/contrib/specs:specs",
            "//tensorflow/contrib/summary:summary_test_util",
            "//tensorflow/contrib/tensor_forest:init_py",
            "//tensorflow/contrib/tensor_forest/hybrid:hybrid_pip",
            "//tensorflow/contrib/timeseries:timeseries_pip",
            "//tensorflow/contrib/tpu",
            "//tensorflow/examples/tutorials/mnist:package",
            "//tensorflow/python:distributed_framework_test_lib",
            "//tensorflow/python:meta_graph_testdata",
            "//tensorflow/python:spectral_ops_test_util",
            "//tensorflow/python:util_example_parser_configuration",
            "//tensorflow/python/debug:debug_pip",
            "//tensorflow/python/eager:eager_pip",
            "//tensorflow/python/saved_model:saved_model",
            "//tensorflow/python/tools:tools_pip",
            "//tensorflow/python:test_ops",
            "//tensorflow/tools/dist_test/server:grpc_tensorflow_server",
        ],
<<<<<<< HEAD
    }) + if_mkl(["//third_party/mkl:intel_binary_blob"]) 
       + if_acl(["//third_party/acl:intel_binary_blob"]),
=======
    }) + if_mkl(["//third_party/mkl:intel_binary_blob"]) + if_tensorrt([
        "//tensorflow/contrib/tensorrt:init_py",
    ]),
>>>>>>> 8a5f6eb4
)

# A genrule for generating a marker file for the pip package on Windows
#
# This only works on Windows, because :simple_console_for_windows is a
# python zip file containing everything we need for building the pip package.
# However, on other platforms, due to https://github.com/bazelbuild/bazel/issues/4223,
# when C++ extensions change, this generule doesn't rebuild.
genrule(
    name = "win_pip_package_marker",
    srcs = if_windows([
        ":build_pip_package",
        ":simple_console_for_windows",
    ]),
    outs = ["win_pip_package_marker_file"],
    cmd = select({
        "//conditions:default": "touch $@",
        "//tensorflow:windows": "md5sum $(locations :build_pip_package) $(locations :simple_console_for_windows) > $@",
    }),
    visibility = ["//visibility:public"],
)<|MERGE_RESOLUTION|>--- conflicted
+++ resolved
@@ -195,14 +195,9 @@
             "//tensorflow/python:test_ops",
             "//tensorflow/tools/dist_test/server:grpc_tensorflow_server",
         ],
-<<<<<<< HEAD
-    }) + if_mkl(["//third_party/mkl:intel_binary_blob"]) 
-       + if_acl(["//third_party/acl:intel_binary_blob"]),
-=======
     }) + if_mkl(["//third_party/mkl:intel_binary_blob"]) + if_tensorrt([
         "//tensorflow/contrib/tensorrt:init_py",
-    ]),
->>>>>>> 8a5f6eb4
+    ]) + if_acl(["//third_party/acl:intel_binary_blob"]),
 )
 
 # A genrule for generating a marker file for the pip package on Windows
