# TensorFlow external dependencies that can be loaded in WORKSPACE files.

load("//third_party/gpus:cuda_configure.bzl", "cuda_configure")
load("//third_party/mkl:build_defs.bzl", "mkl_repository")
load("//third_party/py:python_configure.bzl", "python_configure")
load("//third_party/sycl:sycl_configure.bzl", "sycl_configure")
load("//third_party/toolchains/cpus/arm:arm_compiler_configure.bzl", "arm_compiler_configure")
load("//third_party:repo.bzl", "tf_http_archive")
load("@io_bazel_rules_closure//closure/private:java_import_external.bzl", "java_import_external")
load("@io_bazel_rules_closure//closure:defs.bzl", "filegroup_external")

# Parse the bazel version string from `native.bazel_version`.
def _parse_bazel_version(bazel_version):
  # Remove commit from version.
  version = bazel_version.split(" ", 1)[0]
  # Split into (release, date) parts and only return the release
  # as a tuple of integers.
  parts = version.split("-", 1)
  # Turn "release" into a tuple of strings
  version_tuple = ()
  for number in parts[0].split("."):
    version_tuple += (str(number),)
  return version_tuple

# Check that a specific bazel version is being used.
def check_version(bazel_version):
  if "bazel_version" not in dir(native):
    fail("\nCurrent Bazel version is lower than 0.2.1, expected at least %s\n" %
         bazel_version)
  elif not native.bazel_version:
    print("\nCurrent Bazel is not a release version, cannot check for " +
          "compatibility.")
    print("Make sure that you are running at least Bazel %s.\n" % bazel_version)
  else:
    current_bazel_version = _parse_bazel_version(native.bazel_version)
    minimum_bazel_version = _parse_bazel_version(bazel_version)
    if minimum_bazel_version > current_bazel_version:
      fail("\nCurrent Bazel version is {}, expected at least {}\n".format(
          native.bazel_version, bazel_version))

# If TensorFlow is linked as a submodule.
# path_prefix is no longer used.
# tf_repo_name is thought to be under consideration.
def tf_workspace(path_prefix="", tf_repo_name=""):
  # We must check the bazel version before trying to parse any other BUILD
  # files, in case the parsing of those build files depends on the bazel
  # version we require here.
  check_version("0.5.4")
  cuda_configure(name="local_config_cuda")
  sycl_configure(name="local_config_sycl")
  python_configure(name="local_config_python")

  # Point //external/local_config_arm_compiler to //external/arm_compiler
  arm_compiler_configure(
      name="local_config_arm_compiler",
      remote_config_repo="../arm_compiler",
      build_file = str(Label("//third_party/toolchains/cpus/arm:BUILD")))

  mkl_repository(
      name = "mkl",
      urls = [
          "https://mirror.bazel.build/github.com/01org/mkl-dnn/releases/download/v0.9/mklml_lnx_2018.0.20170720.tgz",
          "https://github.com/01org/mkl-dnn/releases/download/v0.9/mklml_lnx_2018.0.20170720.tgz",
      ],
      sha256 = "57ba56c4c243f403ff78f417ff854ef50b9eddf4a610a917b7c95e7fa8553a4b",
      strip_prefix = "mklml_lnx_2018.0.20170720",
      build_file = str(Label("//third_party/mkl:mkl.BUILD")),
  )

  if path_prefix:
    print("path_prefix was specified to tf_workspace but is no longer used " +
          "and will be removed in the future.")

  tf_http_archive(
      name = "mkl_dnn",
      urls = [
          "https://mirror.bazel.build/github.com/01org/mkl-dnn/archive/aab753280e83137ba955f8f19d72cb6aaba545ef.tar.gz",
          "https://github.com/01org/mkl-dnn/archive/aab753280e83137ba955f8f19d72cb6aaba545ef.tar.gz",
      ],
      sha256 = "fb67f255a96bd4ad39b8dd104eca5aa92200c95c1ed36e59641e6c0478eefd11",
      strip_prefix = "mkl-dnn-aab753280e83137ba955f8f19d72cb6aaba545ef",
      build_file = str(Label("//third_party/mkl_dnn:mkldnn.BUILD")),
  )

  tf_http_archive(
      name = "com_google_absl",
      urls = [
          "https://mirror.bazel.build/github.com/abseil/abseil-cpp/archive/cc4bed2d74f7c8717e31f9579214ab52a9c9c610.tar.gz",
          "https://github.com/abseil/abseil-cpp/archive/cc4bed2d74f7c8717e31f9579214ab52a9c9c610.tar.gz",
      ],
     sha256 = "f1a7349f88d2846210c42e2f7271dabeee404c2a3b4198e34a797993e3569b03",
     strip_prefix = "abseil-cpp-cc4bed2d74f7c8717e31f9579214ab52a9c9c610",
  )

  tf_http_archive(
      name = "eigen_archive",
      urls = [
<<<<<<< HEAD
          #"http://mirror.bazel.build/bitbucket.org/eigen/eigen/get/a61cbe42af5b.tar.gz",
          "https://bitbucket.org/mehdi_goli/opencl/get/8e8bc4c3efee.tar.gz",
      ],
      #sha256 = "ca7beac153d4059c02c8fc59816c82d54ea47fe58365e8aded4082ded0b820c4",
      strip_prefix = "mehdi_goli-opencl-8e8bc4c3efee",
=======
          "https://mirror.bazel.build/bitbucket.org/eigen/eigen/get/c2947c341c68.tar.gz",
          "https://bitbucket.org/eigen/eigen/get/c2947c341c68.tar.gz",
      ],
      sha256 = "f21f8ab8a8dbcb91cd0deeade19a043f47708d0da7a4000164cdf203b4a71e34",
      strip_prefix = "eigen-eigen-c2947c341c68",
>>>>>>> cfd0d3f2
      build_file = str(Label("//third_party:eigen.BUILD")),
  )

  tf_http_archive(
      name = "arm_compiler",
      sha256 = "970285762565c7890c6c087d262b0a18286e7d0384f13a37786d8521773bc969",
      strip_prefix = "tools-0e906ebc527eab1cdbf7adabff5b474da9562e9f/arm-bcm2708/arm-rpi-4.9.3-linux-gnueabihf",
      urls = [
          "https://mirror.bazel.build/github.com/raspberrypi/tools/archive/0e906ebc527eab1cdbf7adabff5b474da9562e9f.tar.gz",
          # Please uncomment me, when the next upgrade happens. Then
          # remove the whitelist entry in third_party/repo.bzl.
          # "https://github.com/raspberrypi/tools/archive/0e906ebc527eab1cdbf7adabff5b474da9562e9f.tar.gz",
      ],
      build_file = str(Label("//:arm_compiler.BUILD")),
  )

  tf_http_archive(
      name = "libxsmm_archive",
      urls = [
          "https://mirror.bazel.build/github.com/hfp/libxsmm/archive/1.8.1.tar.gz",
          "https://github.com/hfp/libxsmm/archive/1.8.1.tar.gz",
      ],
      sha256 = "2ade869c3f42f23b5263c7d594aa3c7e5e61ac6a3afcaf5d6e42899d2a7986ce",
      strip_prefix = "libxsmm-1.8.1",
      build_file = str(Label("//third_party:libxsmm.BUILD")),
  )

  tf_http_archive(
      name = "ortools_archive",
      urls = [
          "https://mirror.bazel.build/github.com/google/or-tools/archive/253f7955c6a1fd805408fba2e42ac6d45b312d15.tar.gz",
          # Please uncomment me, when the next upgrade happens. Then
          # remove the whitelist entry in third_party/repo.bzl.
          # "https://github.com/google/or-tools/archive/253f7955c6a1fd805408fba2e42ac6d45b312d15.tar.gz",
      ],
      sha256 = "932075525642b04ac6f1b50589f1df5cd72ec2f448b721fd32234cf183f0e755",
      strip_prefix = "or-tools-253f7955c6a1fd805408fba2e42ac6d45b312d15/src",
      build_file = str(Label("//third_party:ortools.BUILD")),
  )

  tf_http_archive(
      name = "com_googlesource_code_re2",
      urls = [
          "https://mirror.bazel.build/github.com/google/re2/archive/26cd968b735e227361c9703683266f01e5df7857.tar.gz",
          "https://github.com/google/re2/archive/26cd968b735e227361c9703683266f01e5df7857.tar.gz",

      ],
      sha256 = "e57eeb837ac40b5be37b2c6197438766e73343ffb32368efea793dfd8b28653b",
      strip_prefix = "re2-26cd968b735e227361c9703683266f01e5df7857",
  )

  tf_http_archive(
      name = "gemmlowp",
      urls = [
          "https://mirror.bazel.build/github.com/google/gemmlowp/archive/010bb3e71a26ca1d0884a167081d092b43563996.zip",
          "https://github.com/google/gemmlowp/archive/010bb3e71a26ca1d0884a167081d092b43563996.zip",
      ],
      sha256 = "dd2557072bde12141419cb8320a9c25e6ec41a8ae53c2ac78c076a347bb46d9d",
      strip_prefix = "gemmlowp-010bb3e71a26ca1d0884a167081d092b43563996",
  )

  tf_http_archive(
      name = "farmhash_archive",
      urls = [
          "https://mirror.bazel.build/github.com/google/farmhash/archive/816a4ae622e964763ca0862d9dbd19324a1eaf45.tar.gz",
          "https://github.com/google/farmhash/archive/816a4ae622e964763ca0862d9dbd19324a1eaf45.tar.gz",
      ],
      sha256 = "6560547c63e4af82b0f202cb710ceabb3f21347a4b996db565a411da5b17aba0",
      strip_prefix = "farmhash-816a4ae622e964763ca0862d9dbd19324a1eaf45",
      build_file = str(Label("//third_party:farmhash.BUILD")),
  )

  tf_http_archive(
      name = "highwayhash",
      urls = [
          "https://mirror.bazel.build/github.com/google/highwayhash/archive/dfcb97ca4fe9277bf9dc1802dd979b071896453b.tar.gz",
          "https://github.com/google/highwayhash/archive/dfcb97ca4fe9277bf9dc1802dd979b071896453b.tar.gz",
      ],
      sha256 = "0f30a15b1566d93f146c8d149878a06e91d9bb7ec2cfd76906df62a82be4aac9",
      strip_prefix = "highwayhash-dfcb97ca4fe9277bf9dc1802dd979b071896453b",
      build_file = str(Label("//third_party:highwayhash.BUILD")),
  )

  tf_http_archive(
      name = "nasm",
      urls = [
          "https://mirror.bazel.build/www.nasm.us/pub/nasm/releasebuilds/2.12.02/nasm-2.12.02.tar.bz2",
          "http://pkgs.fedoraproject.org/repo/pkgs/nasm/nasm-2.12.02.tar.bz2/d15843c3fb7db39af80571ee27ec6fad/nasm-2.12.02.tar.bz2",
      ],
      sha256 = "00b0891c678c065446ca59bcee64719d0096d54d6886e6e472aeee2e170ae324",
      strip_prefix = "nasm-2.12.02",
      build_file = str(Label("//third_party:nasm.BUILD")),
  )

  tf_http_archive(
      name = "jpeg",
      urls = [
          "https://mirror.bazel.build/github.com/libjpeg-turbo/libjpeg-turbo/archive/1.5.1.tar.gz",
          "https://github.com/libjpeg-turbo/libjpeg-turbo/archive/1.5.1.tar.gz",
      ],
      sha256 = "c15a9607892113946379ccea3ca8b85018301b200754f209453ab21674268e77",
      strip_prefix = "libjpeg-turbo-1.5.1",
      build_file = str(Label("//third_party/jpeg:jpeg.BUILD")),
  )

  tf_http_archive(
      name = "png_archive",
      urls = [
          "https://mirror.bazel.build/github.com/glennrp/libpng/archive/v1.2.53.tar.gz",
          "https://github.com/glennrp/libpng/archive/v1.2.53.tar.gz",
      ],
      sha256 = "716c59c7dfc808a4c368f8ada526932be72b2fcea11dd85dc9d88b1df1dfe9c2",
      strip_prefix = "libpng-1.2.53",
      build_file = str(Label("//third_party:png.BUILD")),
  )

  tf_http_archive(
      name = "sqlite_archive",
      urls = [
          "https://mirror.bazel.build/www.sqlite.org/2017/sqlite-amalgamation-3200000.zip",
          "http://www.sqlite.org/2017/sqlite-amalgamation-3200000.zip",
      ],
      sha256 = "208780b3616f9de0aeb50822b7a8f5482f6515193859e91ed61637be6ad74fd4",
      strip_prefix = "sqlite-amalgamation-3200000",
      build_file = str(Label("//third_party:sqlite.BUILD")),
  )

  tf_http_archive(
      name = "gif_archive",
      urls = [
          "https://mirror.bazel.build/ufpr.dl.sourceforge.net/project/giflib/giflib-5.1.4.tar.gz",
          "http://pilotfiber.dl.sourceforge.net/project/giflib/giflib-5.1.4.tar.gz",
      ],
      sha256 = "34a7377ba834397db019e8eb122e551a49c98f49df75ec3fcc92b9a794a4f6d1",
      strip_prefix = "giflib-5.1.4",
      build_file = str(Label("//third_party:gif.BUILD")),
  )

  tf_http_archive(
      name = "six_archive",
      urls = [
          "https://mirror.bazel.build/pypi.python.org/packages/source/s/six/six-1.10.0.tar.gz",
          "https://pypi.python.org/packages/source/s/six/six-1.10.0.tar.gz",
      ],
      sha256 = "105f8d68616f8248e24bf0e9372ef04d3cc10104f1980f54d57b2ce73a5ad56a",
      strip_prefix = "six-1.10.0",
      build_file = str(Label("//third_party:six.BUILD")),
  )

  tf_http_archive(
      name = "absl_py",
      urls = [
          "https://mirror.bazel.build/github.com/abseil/abseil-py/archive/acec853355ef987eae48a8d87a79351c15dff593.tar.gz",
          "https://github.com/abseil/abseil-py/archive/acec853355ef987eae48a8d87a79351c15dff593.tar.gz",
      ],
      sha256 = "29e4584e778bee13aa4093824133d131d927cc160561892880118d9ff7b95a6a",
      strip_prefix = "abseil-py-acec853355ef987eae48a8d87a79351c15dff593",
  )

  tf_http_archive(
      name = "org_python_pypi_backports_weakref",
      urls = [
          "https://mirror.bazel.build/pypi.python.org/packages/bc/cc/3cdb0a02e7e96f6c70bd971bc8a90b8463fda83e264fa9c5c1c98ceabd81/backports.weakref-1.0rc1.tar.gz",
          "https://pypi.python.org/packages/bc/cc/3cdb0a02e7e96f6c70bd971bc8a90b8463fda83e264fa9c5c1c98ceabd81/backports.weakref-1.0rc1.tar.gz",
      ],
      sha256 = "8813bf712a66b3d8b85dc289e1104ed220f1878cf981e2fe756dfaabe9a82892",
      strip_prefix = "backports.weakref-1.0rc1/src",
      build_file = str(Label("//third_party:backports_weakref.BUILD")),
  )

  tf_http_archive(
      name = "com_github_andreif_codegen",
      urls = [
          "https://mirror.bazel.build/github.com/andreif/codegen/archive/1.0.tar.gz",
          "https://github.com/andreif/codegen/archive/1.0.tar.gz",
      ],
      sha256 = "2dadd04a2802de27e0fe5a19b76538f6da9d39ff244036afa00c1bba754de5ee",
      strip_prefix = "codegen-1.0",
      build_file = str(Label("//third_party:codegen.BUILD")),
  )

  filegroup_external(
      name = "org_python_license",
      licenses = ["notice"],  # Python 2.0
      sha256_urls = {
          "b5556e921715ddb9242c076cae3963f483aa47266c5e37ea4c187f77cc79501c": [
              "https://mirror.bazel.build/docs.python.org/2.7/_sources/license.txt",
              "https://docs.python.org/2.7/_sources/license.txt",
          ],
      },
  )

  tf_http_archive(
      name = "protobuf_archive",
      urls = [
          "https://mirror.bazel.build/github.com/google/protobuf/archive/b04e5cba356212e4e8c66c61bbe0c3a20537c5b9.tar.gz",
          "https://github.com/google/protobuf/archive/b04e5cba356212e4e8c66c61bbe0c3a20537c5b9.tar.gz",
      ],
      sha256 = "e178a25c52efcb6b05988bdbeace4c0d3f2d2fe5b46696d1d9898875c3803d6a",
      strip_prefix = "protobuf-b04e5cba356212e4e8c66c61bbe0c3a20537c5b9",
      # TODO: remove patching when tensorflow stops linking same protos into
      #       multiple shared libraries loaded in runtime by python.
      #       This patch fixes a runtime crash when tensorflow is compiled
      #       with clang -O2 on Linux (see https://github.com/tensorflow/tensorflow/issues/8394)
      patch_file = str(Label("//third_party/protobuf:add_noinlines.patch")),
  )

  # We need to import the protobuf library under the names com_google_protobuf
  # and com_google_protobuf_cc to enable proto_library support in bazel.
  # Unfortunately there is no way to alias http_archives at the moment.
  tf_http_archive(
      name = "com_google_protobuf",
      urls = [
          "https://mirror.bazel.build/github.com/google/protobuf/archive/b04e5cba356212e4e8c66c61bbe0c3a20537c5b9.tar.gz",
          "https://github.com/google/protobuf/archive/b04e5cba356212e4e8c66c61bbe0c3a20537c5b9.tar.gz",
      ],
      sha256 = "e178a25c52efcb6b05988bdbeace4c0d3f2d2fe5b46696d1d9898875c3803d6a",
      strip_prefix = "protobuf-b04e5cba356212e4e8c66c61bbe0c3a20537c5b9",
  )

  tf_http_archive(
      name = "com_google_protobuf_cc",
      urls = [
          "https://mirror.bazel.build/github.com/google/protobuf/archive/b04e5cba356212e4e8c66c61bbe0c3a20537c5b9.tar.gz",
          "https://github.com/google/protobuf/archive/b04e5cba356212e4e8c66c61bbe0c3a20537c5b9.tar.gz",
      ],
      sha256 = "e178a25c52efcb6b05988bdbeace4c0d3f2d2fe5b46696d1d9898875c3803d6a",
      strip_prefix = "protobuf-b04e5cba356212e4e8c66c61bbe0c3a20537c5b9",
  )

  tf_http_archive(
      name = "nsync",
      urls = [
          "https://mirror.bazel.build/github.com/google/nsync/archive/8502189abfa44c249c01c2cad64e6ed660a9a668.tar.gz",
          "https://github.com/google/nsync/archive/8502189abfa44c249c01c2cad64e6ed660a9a668.tar.gz",
      ],
      sha256 = "51f81ff4202bbb820cdbedc061bd2eb6765f2b5c06489e7a8694bedac329e8f8",
      strip_prefix = "nsync-8502189abfa44c249c01c2cad64e6ed660a9a668",
  )

  tf_http_archive(
      name = "com_google_googletest",
      urls = [
          "https://mirror.bazel.build/github.com/google/googletest/archive/9816b96a6ddc0430671693df90192bbee57108b6.zip",
          "https://github.com/google/googletest/archive/9816b96a6ddc0430671693df90192bbee57108b6.zip",
      ],
      sha256 = "9cbca84c4256bed17df2c8f4d00c912c19d247c11c9ba6647cd6dd5b5c996b8d",
      strip_prefix = "googletest-9816b96a6ddc0430671693df90192bbee57108b6",
  )

  tf_http_archive(
      name = "com_github_gflags_gflags",
      urls = [
          "https://mirror.bazel.build/github.com/gflags/gflags/archive/f8a0efe03aa69b3336d8e228b37d4ccb17324b88.tar.gz",
          "https://github.com/gflags/gflags/archive/f8a0efe03aa69b3336d8e228b37d4ccb17324b88.tar.gz",
      ],
      sha256 = "4d222fab8f1ede4709cdff417d15a1336f862d7334a81abf76d09c15ecf9acd1",
      strip_prefix = "gflags-f8a0efe03aa69b3336d8e228b37d4ccb17324b88",
  )

  tf_http_archive(
      name = "pcre",
      sha256 = "ccdf7e788769838f8285b3ee672ed573358202305ee361cfec7a4a4fb005bbc7",
      urls = [
          "https://mirror.bazel.build/ftp.exim.org/pub/pcre/pcre-8.39.tar.gz",
          "http://ftp.exim.org/pub/pcre/pcre-8.39.tar.gz",
      ],
      strip_prefix = "pcre-8.39",
      build_file = str(Label("//third_party:pcre.BUILD")),
  )

  tf_http_archive(
      name = "swig",
      sha256 = "58a475dbbd4a4d7075e5fe86d4e54c9edde39847cdb96a3053d87cb64a23a453",
      urls = [
          "https://mirror.bazel.build/ufpr.dl.sourceforge.net/project/swig/swig/swig-3.0.8/swig-3.0.8.tar.gz",
          "http://ufpr.dl.sourceforge.net/project/swig/swig/swig-3.0.8/swig-3.0.8.tar.gz",
          "http://pilotfiber.dl.sourceforge.net/project/swig/swig/swig-3.0.8/swig-3.0.8.tar.gz",
      ],
      strip_prefix = "swig-3.0.8",
      build_file = str(Label("//third_party:swig.BUILD")),
  )

  tf_http_archive(
      name = "curl",
      sha256 = "ff3e80c1ca6a068428726cd7dd19037a47cc538ce58ef61c59587191039b2ca6",
      urls = [
          "https://mirror.bazel.build/curl.haxx.se/download/curl-7.49.1.tar.gz",
          "https://curl.haxx.se/download/curl-7.49.1.tar.gz",
      ],
      strip_prefix = "curl-7.49.1",
      build_file = str(Label("//third_party:curl.BUILD")),
  )

  tf_http_archive(
      name = "grpc",
      urls = [
          "https://mirror.bazel.build/github.com/grpc/grpc/archive/f836c7e941beb003289dc6e9a58a6e47f5caa5f0.tar.gz",
          "https://github.com/grpc/grpc/archive/f836c7e941beb003289dc6e9a58a6e47f5caa5f0.tar.gz",
      ],
      sha256 = "676425fc19e0290443b21f1804e5d1096456b6512b349606e3eae8e63299e6ee",
      strip_prefix = "grpc-f836c7e941beb003289dc6e9a58a6e47f5caa5f0",
  )

  tf_http_archive(
      name = "linenoise",
      sha256 = "7f51f45887a3d31b4ce4fa5965210a5e64637ceac12720cfce7954d6a2e812f7",
      urls = [
          "https://mirror.bazel.build/github.com/antirez/linenoise/archive/c894b9e59f02203dbe4e2be657572cf88c4230c3.tar.gz",
          "https://github.com/antirez/linenoise/archive/c894b9e59f02203dbe4e2be657572cf88c4230c3.tar.gz",
      ],
      strip_prefix = "linenoise-c894b9e59f02203dbe4e2be657572cf88c4230c3",
      build_file = str(Label("//third_party:linenoise.BUILD")),
  )

  # TODO(phawkins): currently, this rule uses an unofficial LLVM mirror.
  # Switch to an official source of snapshots if/when possible.
  tf_http_archive(
      name = "llvm",
      urls = [
          "https://mirror.bazel.build/github.com/llvm-mirror/llvm/archive/9ab4c272cb604a7f947865428c4ef2169fee2100.tar.gz",
          "https://github.com/llvm-mirror/llvm/archive/9ab4c272cb604a7f947865428c4ef2169fee2100.tar.gz",
      ],
      sha256 = "1b1b7d3800a94ca2302e3dd670dbe84238749583027883784b55297059d83da8",
      strip_prefix = "llvm-9ab4c272cb604a7f947865428c4ef2169fee2100",
      build_file = str(Label("//third_party/llvm:llvm.BUILD")),
  )

  tf_http_archive(
      name = "lmdb",
      urls = [
          "https://mirror.bazel.build/github.com/LMDB/lmdb/archive/LMDB_0.9.19.tar.gz",
          "https://github.com/LMDB/lmdb/archive/LMDB_0.9.19.tar.gz",
      ],
      sha256 = "108532fb94c6f227558d45be3f3347b52539f0f58290a7bb31ec06c462d05326",
      strip_prefix = "lmdb-LMDB_0.9.19/libraries/liblmdb",
      build_file = str(Label("//third_party:lmdb.BUILD")),
  )

  tf_http_archive(
      name = "jsoncpp_git",
      urls = [
          "https://mirror.bazel.build/github.com/open-source-parsers/jsoncpp/archive/11086dd6a7eba04289944367ca82cea71299ed70.tar.gz",
          "https://github.com/open-source-parsers/jsoncpp/archive/11086dd6a7eba04289944367ca82cea71299ed70.tar.gz",
      ],
      sha256 = "07d34db40593d257324ec5fb9debc4dc33f29f8fb44e33a2eeb35503e61d0fe2",
      strip_prefix = "jsoncpp-11086dd6a7eba04289944367ca82cea71299ed70",
      build_file = str(Label("//third_party:jsoncpp.BUILD")),
  )

  tf_http_archive(
      name = "boringssl",
      urls = [
          "https://mirror.bazel.build/github.com/google/boringssl/archive/a0fb951d2a26a8ee746b52f3ba81ab011a0af778.tar.gz",
          "https://github.com/google/boringssl/archive/a0fb951d2a26a8ee746b52f3ba81ab011a0af778.tar.gz",
      ],
      sha256 = "524ba98a56300149696481b4cb9ddebd0c7b7ac9b9f6edee81da2d2d7e5d2bb3",
      strip_prefix = "boringssl-a0fb951d2a26a8ee746b52f3ba81ab011a0af778",
  )

  tf_http_archive(
      name = "zlib_archive",
      urls = [
          "https://mirror.bazel.build/zlib.net/zlib-1.2.8.tar.gz",
          "http://zlib.net/fossils/zlib-1.2.8.tar.gz",
      ],
      sha256 = "36658cb768a54c1d4dec43c3116c27ed893e88b02ecfcb44f2166f9c0b7f2a0d",
      strip_prefix = "zlib-1.2.8",
      build_file = str(Label("//third_party:zlib.BUILD")),
  )

  tf_http_archive(
      name = "fft2d",
      urls = [
          "https://mirror.bazel.build/www.kurims.kyoto-u.ac.jp/~ooura/fft.tgz",
          "http://www.kurims.kyoto-u.ac.jp/~ooura/fft.tgz",
      ],
      sha256 = "52bb637c70b971958ec79c9c8752b1df5ff0218a4db4510e60826e0cb79b5296",
      build_file = str(Label("//third_party/fft2d:fft2d.BUILD")),
  )

  tf_http_archive(
      name = "snappy",
      urls = [
          "https://mirror.bazel.build/github.com/google/snappy/archive/1.1.4.tar.gz",
          "https://github.com/google/snappy/archive/1.1.4.tar.gz",
      ],
      sha256 = "2f7504c73d85bac842e893340333be8cb8561710642fc9562fccdd9d2c3fcc94",
      strip_prefix = "snappy-1.1.4",
      build_file = str(Label("//third_party:snappy.BUILD")),
  )

  tf_http_archive(
      name = "nccl_archive",
      urls = [
          "https://mirror.bazel.build/github.com/nvidia/nccl/archive/03d856977ecbaac87e598c0c4bafca96761b9ac7.tar.gz",
          "https://github.com/nvidia/nccl/archive/03d856977ecbaac87e598c0c4bafca96761b9ac7.tar.gz",
      ],
      sha256 = "2ca86fb6179ecbff789cc67c836139c1bbc0324ed8c04643405a30bf26325176",
      strip_prefix = "nccl-03d856977ecbaac87e598c0c4bafca96761b9ac7",
      build_file = str(Label("//third_party:nccl.BUILD")),
  )

  tf_http_archive(
      name = "aws",
      urls = [
          "https://mirror.bazel.build/github.com/aws/aws-sdk-cpp/archive/1.3.15.tar.gz",
          "https://github.com/aws/aws-sdk-cpp/archive/1.3.15.tar.gz",
      ],
      sha256 = "b888d8ce5fc10254c3dd6c9020c7764dd53cf39cf011249d0b4deda895de1b7c",
      strip_prefix = "aws-sdk-cpp-1.3.15",
      build_file = str(Label("//third_party:aws.BUILD")),
  )

  java_import_external(
      name = "junit",
      jar_sha256 = "59721f0805e223d84b90677887d9ff567dc534d7c502ca903c0c2b17f05c116a",
      jar_urls = [
          "https://mirror.bazel.build/repo1.maven.org/maven2/junit/junit/4.12/junit-4.12.jar",
          "http://repo1.maven.org/maven2/junit/junit/4.12/junit-4.12.jar",
          "http://maven.ibiblio.org/maven2/junit/junit/4.12/junit-4.12.jar",
      ],
      licenses = ["reciprocal"],  # Common Public License Version 1.0
      testonly_ = True,
      deps = ["@org_hamcrest_core"],
  )

  java_import_external(
      name = "org_hamcrest_core",
      jar_sha256 = "66fdef91e9739348df7a096aa384a5685f4e875584cce89386a7a47251c4d8e9",
      jar_urls = [
          "https://mirror.bazel.build/repo1.maven.org/maven2/org/hamcrest/hamcrest-core/1.3/hamcrest-core-1.3.jar",
          "http://repo1.maven.org/maven2/org/hamcrest/hamcrest-core/1.3/hamcrest-core-1.3.jar",
          "http://maven.ibiblio.org/maven2/org/hamcrest/hamcrest-core/1.3/hamcrest-core-1.3.jar",
      ],
      licenses = ["notice"],  # New BSD License
      testonly_ = True,
  )

  tf_http_archive(
      name = "jemalloc",
      urls = [
          "https://mirror.bazel.build/github.com/jemalloc/jemalloc/archive/4.4.0.tar.gz",
          "https://github.com/jemalloc/jemalloc/archive/4.4.0.tar.gz",
      ],
      sha256 = "3c8f25c02e806c3ce0ab5fb7da1817f89fc9732709024e2a81b6b82f7cc792a8",
      strip_prefix = "jemalloc-4.4.0",
      build_file = str(Label("//third_party:jemalloc.BUILD")),
  )

  java_import_external(
      name = "com_google_testing_compile",
      jar_sha256 = "edc180fdcd9f740240da1a7a45673f46f59c5578d8cd3fbc912161f74b5aebb8",
      jar_urls = [
          "http://mirror.bazel.build/repo1.maven.org/maven2/com/google/testing/compile/compile-testing/0.11/compile-testing-0.11.jar",
          "http://repo1.maven.org/maven2/com/google/testing/compile/compile-testing/0.11/compile-testing-0.11.jar",
          "http://maven.ibiblio.org/maven2/com/google/testing/compile/compile-testing/0.11/compile-testing-0.11.jar",
      ],
      licenses = ["notice"],  # New BSD License
      testonly_ = True,
      deps = ["@com_google_guava", "@com_google_truth"],
  )

  java_import_external(
      name = "com_google_truth",
      jar_sha256 = "032eddc69652b0a1f8d458f999b4a9534965c646b8b5de0eba48ee69407051df",
      jar_urls = [
          "http://mirror.bazel.build/repo1.maven.org/maven2/com/google/truth/truth/0.32/truth-0.32.jar",
          "http://repo1.maven.org/maven2/com/google/truth/truth/0.32/truth-0.32.jar",
      ],
      licenses = ["notice"],  # Apache 2.0
      testonly_ = True,
      deps = ["@com_google_guava"],
  )

  java_import_external(
      name = "javax_validation",
      jar_sha256 = "e459f313ebc6db2483f8ceaad39af07086361b474fa92e40f442e8de5d9895dc",
      jar_urls = [
          "http://mirror.bazel.build/repo1.maven.org/maven2/javax/validation/validation-api/1.0.0.GA/validation-api-1.0.0.GA.jar",
          "http://repo1.maven.org/maven2/javax/validation/validation-api/1.0.0.GA/validation-api-1.0.0.GA.jar",
      ],
      licenses = ["notice"],  # Apache 2.0
  )

  tf_http_archive(
      name = "com_google_pprof",
      urls = [
          "https://mirror.bazel.build/github.com/google/pprof/archive/c0fb62ec88c411cc91194465e54db2632845b650.tar.gz",
          "https://github.com/google/pprof/archive/c0fb62ec88c411cc91194465e54db2632845b650.tar.gz",
      ],
      sha256 = "e0928ca4aa10ea1e0551e2d7ce4d1d7ea2d84b2abbdef082b0da84268791d0c4",
      strip_prefix = "pprof-c0fb62ec88c411cc91194465e54db2632845b650",
      build_file = str(Label("//third_party:pprof.BUILD")),
  )

  tf_http_archive(
      name = "cub_archive",
      urls = [
          "https://mirror.bazel.build/github.com/NVlabs/cub/archive/1.7.4.zip",
          "https://github.com/NVlabs/cub/archive/1.7.4.zip",
      ],
      sha256 = "20a1a39fd97e5da7f40f5f2e7fd73fd2ea59f9dc4bb8a6c5f228aa543e727e31",
      strip_prefix = "cub-1.7.4",
      build_file = str(Label("//third_party:cub.BUILD")),
  )

  tf_http_archive(
      name = "cython",
      sha256 = "6dcd30b5ceb887b2b965ee7ceb82ea3acb5f0642fe2206c7636b45acea4798e5",
      urls = [
          "https://mirror.bazel.build/github.com/cython/cython/archive/3732784c45cfb040a5b0936951d196f83a12ea17.tar.gz",
          "https://github.com/cython/cython/archive/3732784c45cfb040a5b0936951d196f83a12ea17.tar.gz",
      ],
      strip_prefix = "cython-3732784c45cfb040a5b0936951d196f83a12ea17",
      build_file = str(Label("//third_party:cython.BUILD")),
      delete = ["BUILD.bazel"],
  )

  tf_http_archive(
      name = "bazel_toolchains",
      urls = [
          "https://mirror.bazel.build/github.com/bazelbuild/bazel-toolchains/archive/b49ba3689f46ac50e9277dafd8ff32b26951f82e.tar.gz",
          "https://github.com/bazelbuild/bazel-toolchains/archive/b49ba3689f46ac50e9277dafd8ff32b26951f82e.tar.gz",
      ],
      sha256 = "1266f1e27b4363c83222f1a776397c7a069fbfd6aacc9559afa61cdd73e1b429",
      strip_prefix = "bazel-toolchains-b49ba3689f46ac50e9277dafd8ff32b26951f82e",
  )

  tf_http_archive(
      name = "arm_neon_2_x86_sse",
      sha256 = "c8d90aa4357f8079d427e87a6f4c493da1fa4140aee926c05902d7ec1533d9a5",
      strip_prefix = "ARM_NEON_2_x86_SSE-0f77d9d182265259b135dad949230ecbf1a2633d",
      urls = [
          "https://mirror.bazel.build/github.com/intel/ARM_NEON_2_x86_SSE/archive/0f77d9d182265259b135dad949230ecbf1a2633d.tar.gz",
          "https://github.com/intel/ARM_NEON_2_x86_SSE/archive/0f77d9d182265259b135dad949230ecbf1a2633d.tar.gz",
      ],
      build_file = str(Label("//third_party:arm_neon_2_x86_sse.BUILD")),
  )

  tf_http_archive(
      name = "flatbuffers",
      strip_prefix = "flatbuffers-971a68110e4fc1bace10fcb6deeb189e7e1a34ce",
      sha256 = "874088d2ee0d9f8524191f77209556415f03dd44e156276edf19e5b90ceb5f55",
      urls = [
          "https://mirror.bazel.build/github.com/google/flatbuffers/archive/971a68110e4fc1bace10fcb6deeb189e7e1a34ce.tar.gz",
          "https://github.com/google/flatbuffers/archive/971a68110e4fc1bace10fcb6deeb189e7e1a34ce.tar.gz",
      ],
      build_file = str(Label("//third_party/flatbuffers:flatbuffers.BUILD")),
  )

  tf_http_archive(
      name = "tflite_mobilenet",
      sha256 = "23f814d1c076bdf03715dfb6cab3713aa4fbdf040fd5448c43196bd2e97a4c1b",
      urls = [
          "https://mirror.bazel.build/storage.googleapis.com/download.tensorflow.org/models/tflite/mobilenet_v1_224_android_quant_2017_11_08.zip",
          "https://storage.googleapis.com/download.tensorflow.org/models/tflite/mobilenet_v1_224_android_quant_2017_11_08.zip",
      ],
      build_file = str(Label("//third_party:tflite_mobilenet.BUILD")),
  )

  tf_http_archive(
      name = "tflite_smartreply",
      sha256 = "8980151b85a87a9c1a3bb1ed4748119e4a85abd3cb5744d83da4d4bd0fbeef7c",
      urls = [
          "https://mirror.bazel.build/storage.googleapis.com/download.tensorflow.org/models/tflite/smartreply_1.0_2017_11_01.zip",
          "https://storage.googleapis.com/download.tensorflow.org/models/tflite/smartreply_1.0_2017_11_01.zip"
      ],
      build_file = str(Label("//third_party:tflite_smartreply.BUILD")),
  )

  ##############################################################################
  # BIND DEFINITIONS
  #
  # Please do not add bind() definitions unless we have no other choice.
  # If that ends up being the case, please leave a comment explaining
  # why we can't depend on the canonical build target.

  # gRPC wants a cares dependency but its contents is not actually
  # important since we have set GRPC_ARES=0 in tools/bazel.rc
  native.bind(
      name = "cares",
      actual = "@grpc//third_party/nanopb:nanopb",
  )

  # Needed by Protobuf
  native.bind(
      name = "grpc_cpp_plugin",
      actual = "@grpc//:grpc_cpp_plugin",
  )

  # gRPC has three empty C++ functions which it wants the user to define
  # at build time. https://github.com/grpc/grpc/issues/13590
  native.bind(
      name = "grpc_lib",
      actual = "@grpc//:grpc++_unsecure",
  )

  # Needed by gRPC
  native.bind(
      name = "libssl",
      actual = "@boringssl//:ssl",
  )

  # Needed by gRPC
  native.bind(
      name = "nanopb",
      actual = "@grpc//third_party/nanopb:nanopb",
  )

  # Needed by gRPC
  native.bind(
      name = "protobuf",
      actual = "@protobuf_archive//:protobuf",
  )

  # gRPC expects //external:protobuf_clib and //external:protobuf_compiler
  # to point to Protobuf's compiler library.
  native.bind(
      name = "protobuf_clib",
      actual = "@protobuf_archive//:protoc_lib",
  )

  # Needed by gRPC
  native.bind(
      name = "protobuf_headers",
      actual = "@protobuf_archive//:protobuf_headers",
  )

  # Needed by Protobuf
  native.bind(
      name = "python_headers",
      actual = str(Label("//util/python:python_headers")),
  )

  # Needed by Protobuf
  native.bind(
      name = "six",
      actual = "@six_archive//:six",
  )

  # Needed by gRPC
  native.bind(
      name = "zlib",
      actual = "@zlib_archive//:zlib",
  )<|MERGE_RESOLUTION|>--- conflicted
+++ resolved
@@ -95,19 +95,11 @@
   tf_http_archive(
       name = "eigen_archive",
       urls = [
-<<<<<<< HEAD
           #"http://mirror.bazel.build/bitbucket.org/eigen/eigen/get/a61cbe42af5b.tar.gz",
           "https://bitbucket.org/mehdi_goli/opencl/get/8e8bc4c3efee.tar.gz",
       ],
       #sha256 = "ca7beac153d4059c02c8fc59816c82d54ea47fe58365e8aded4082ded0b820c4",
       strip_prefix = "mehdi_goli-opencl-8e8bc4c3efee",
-=======
-          "https://mirror.bazel.build/bitbucket.org/eigen/eigen/get/c2947c341c68.tar.gz",
-          "https://bitbucket.org/eigen/eigen/get/c2947c341c68.tar.gz",
-      ],
-      sha256 = "f21f8ab8a8dbcb91cd0deeade19a043f47708d0da7a4000164cdf203b4a71e34",
-      strip_prefix = "eigen-eigen-c2947c341c68",
->>>>>>> cfd0d3f2
       build_file = str(Label("//third_party:eigen.BUILD")),
   )
 
