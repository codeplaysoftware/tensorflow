# Copyright 2016 The TensorFlow Authors. All Rights Reserved.
#
# Licensed under the Apache License, Version 2.0 (the "License");
# you may not use this file except in compliance with the License.
# You may obtain a copy of the License at
#
#     http://www.apache.org/licenses/LICENSE-2.0
#
# Unless required by applicable law or agreed to in writing, software
# distributed under the License is distributed on an "AS IS" BASIS,
# WITHOUT WARRANTIES OR CONDITIONS OF ANY KIND, either express or implied.
# See the License for the specific language governing permissions and
# limitations under the License.
# ==============================================================================
"""A module containing optimization routines."""

from __future__ import absolute_import
from __future__ import division
from __future__ import print_function

# pylint: disable=wildcard-import
from tensorflow.contrib.opt.python.training.drop_stale_gradient_optimizer import *
from tensorflow.contrib.opt.python.training.external_optimizer import *
from tensorflow.contrib.opt.python.training.lazy_adam_optimizer import *
from tensorflow.contrib.opt.python.training.nadam_optimizer import *
from tensorflow.contrib.opt.python.training.moving_average_optimizer import *
from tensorflow.contrib.opt.python.training.nadam_optimizer import *
from tensorflow.contrib.opt.python.training.variable_clipping_optimizer import *
# pylint: enable=wildcard-import

from tensorflow.python.util.all_util import remove_undocumented

<<<<<<< HEAD
_allowed_symbols = ['DropStaleGradientOptimizer',
                    'ExternalOptimizerInterface',
                    'LazyAdamOptimizer',
                    'NadamOptimizer',
                    'MovingAverageOptimizer',
                    'ScipyOptimizerInterface',
                    'VariableClippingOptimizer']
=======
_allowed_symbols = [
    'DropStaleGradientOptimizer', 'ExternalOptimizerInterface',
    'LazyAdamOptimizer', 'NadamOptimizer', 'MovingAverageOptimizer',
    'ScipyOptimizerInterface', 'VariableClippingOptimizer'
]
>>>>>>> b07abe09

remove_undocumented(__name__, _allowed_symbols)<|MERGE_RESOLUTION|>--- conflicted
+++ resolved
@@ -30,20 +30,10 @@
 
 from tensorflow.python.util.all_util import remove_undocumented
 
-<<<<<<< HEAD
-_allowed_symbols = ['DropStaleGradientOptimizer',
-                    'ExternalOptimizerInterface',
-                    'LazyAdamOptimizer',
-                    'NadamOptimizer',
-                    'MovingAverageOptimizer',
-                    'ScipyOptimizerInterface',
-                    'VariableClippingOptimizer']
-=======
 _allowed_symbols = [
     'DropStaleGradientOptimizer', 'ExternalOptimizerInterface',
     'LazyAdamOptimizer', 'NadamOptimizer', 'MovingAverageOptimizer',
     'ScipyOptimizerInterface', 'VariableClippingOptimizer'
 ]
->>>>>>> b07abe09
 
 remove_undocumented(__name__, _allowed_symbols)