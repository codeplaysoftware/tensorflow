# Copyright 2015 The TensorFlow Authors. All Rights Reserved.
#
# Licensed under the Apache License, Version 2.0 (the "License");
# you may not use this file except in compliance with the License.
# You may obtain a copy of the License at
#
#     http://www.apache.org/licenses/LICENSE-2.0
#
# Unless required by applicable law or agreed to in writing, software
# distributed under the License is distributed on an "AS IS" BASIS,
# WITHOUT WARRANTIES OR CONDITIONS OF ANY KIND, either express or implied.
# See the License for the specific language governing permissions and
# limitations under the License.
# ==============================================================================
"""Tests for rnn module."""

from __future__ import absolute_import
from __future__ import division
from __future__ import print_function

import itertools

import numpy as np
from six.moves import xrange  # pylint: disable=redefined-builtin

from tensorflow.contrib import rnn as rnn_lib
from tensorflow.core.protobuf import config_pb2
from tensorflow.python.framework import constant_op
from tensorflow.python.framework import dtypes
from tensorflow.python.framework import ops as ops_lib
from tensorflow.python.framework import tensor_shape
from tensorflow.python.ops import array_ops
from tensorflow.python.ops import control_flow_ops
from tensorflow.python.ops import gradients_impl
from tensorflow.python.ops import init_ops
from tensorflow.python.ops import math_ops
from tensorflow.python.ops import rnn
from tensorflow.python.ops import rnn_cell
from tensorflow.python.ops import tensor_array_ops
from tensorflow.python.ops import variable_scope
from tensorflow.python.ops import variables as variables_lib
from tensorflow.python.platform import test
from tensorflow.python.platform import tf_logging
from tensorflow.python.util import nest

class Plus1RNNCell(rnn_lib.RNNCell):
  """RNN Cell generating (output, new_state) = (input + 1, state + 1)."""

  @property
  def output_size(self):
    return 5

  @property
  def state_size(self):
    return 5

  def __call__(self, input_, state, scope=None):
    return (input_ + 1, state + 1)


class DummyMultiDimensionalLSTM(rnn_lib.RNNCell):
  """LSTM Cell generating (output, new_state) = (input + 1, state + 1).

  The input to this cell may have an arbitrary number of dimensions that follow
  the preceding 'Time' and 'Batch' dimensions.
  """

  def __init__(self, dims):
    """Initialize the Multi-dimensional LSTM cell.

    Args:
      dims: tuple that contains the dimensions of the output of the cell,
      without including 'Time' or 'Batch' dimensions.
    """
    if not isinstance(dims, tuple):
      raise TypeError("The dimensions passed to DummyMultiDimensionalLSTM "
                      "should be a tuple of ints.")
    self._dims = dims
    self._output_size = tensor_shape.TensorShape(self._dims)
    self._state_size = (tensor_shape.TensorShape(self._dims),
                        tensor_shape.TensorShape(self._dims))

  @property
  def output_size(self):
    return self._output_size

  @property
  def state_size(self):
    return self._state_size

  def __call__(self, input_, state, scope=None):
    h, c = state
    return (input_ + 1, (h + 1, c + 1))


class NestedRNNCell(rnn_lib.RNNCell):
  """RNN Cell generating (output, new_state) = (input + 1, state + 1).

  The input, output and state of this cell is a tuple of two tensors.
  """

  @property
  def output_size(self):
    return (5, 5)

  @property
  def state_size(self):
    return (6, 6)

  def __call__(self, input_, state, scope=None):
    h, c = state
    x, y = input_
    return ((x + 1, y + 1), (h + 1, c + 1))


class TestStateSaver(object):

  def __init__(self, batch_size, state_size):
    self._batch_size = batch_size
    self._state_size = state_size
    self.saved_state = {}

  def state(self, name):

    if isinstance(self._state_size, dict):
      state_size = self._state_size[name]
    else:
      state_size = self._state_size
    if isinstance(state_size, int):
      state_size = (state_size,)
    elif isinstance(state_size, tuple):
      pass
    else:
      raise TypeError("state_size should either be an int or a tuple")

    return array_ops.zeros((self._batch_size,) + state_size)

  def save_state(self, name, state):
    self.saved_state[name] = state
    return array_ops.identity(state)


class RNNTest(test.TestCase):

  def setUp(self):
    self._seed = 23489
    np.random.seed(self._seed)

  def testInvalidSequenceLengthShape(self):
    cell = Plus1RNNCell()
    inputs = [array_ops.placeholder(dtypes.float32, shape=(3, 4))]
    with self.assertRaisesRegexp(ValueError, "must be a vector"):
      rnn.static_rnn(cell, inputs, dtype=dtypes.float32, sequence_length=4)

  def testRNN(self):
    cell = Plus1RNNCell()
    batch_size = 2
    input_size = 5
    max_length = 8  # unrolled up to this length
    inputs = max_length * [
        array_ops.placeholder(
            dtypes.float32, shape=(batch_size, input_size))
    ]
    outputs, state = rnn.static_rnn(cell, inputs, dtype=dtypes.float32)
    self.assertEqual(len(outputs), len(inputs))
    for out, inp in zip(outputs, inputs):
      self.assertEqual(out.get_shape(), inp.get_shape())
      self.assertEqual(out.dtype, inp.dtype)

    with self.test_session(use_gpu=False) as sess:
      input_value = np.random.randn(batch_size, input_size)
      values = sess.run(outputs + [state], feed_dict={inputs[0]: input_value})

      # Outputs
      for v in values[:-1]:
        self.assertAllClose(v, input_value + 1.0)

      # Final state
      self.assertAllClose(
          values[-1],
          max_length * np.ones(
              (batch_size, input_size), dtype=np.float32))

  def testDropout(self):
    cell = Plus1RNNCell()
    full_dropout_cell = rnn_cell.DropoutWrapper(
        cell, input_keep_prob=1e-12, seed=0)
    batch_size = 2
    input_size = 5
    max_length = 8
    inputs = max_length * [
        array_ops.placeholder(
            dtypes.float32, shape=(batch_size, input_size))
    ]
    with variable_scope.variable_scope("share_scope"):
      outputs, state = rnn.static_rnn(cell, inputs, dtype=dtypes.float32)
    with variable_scope.variable_scope("drop_scope"):
      dropped_outputs, _ = rnn.static_rnn(
          full_dropout_cell, inputs, dtype=dtypes.float32)
    self.assertEqual(len(outputs), len(inputs))
    for out, inp in zip(outputs, inputs):
      self.assertEqual(out.get_shape().as_list(), inp.get_shape().as_list())
      self.assertEqual(out.dtype, inp.dtype)

    with self.test_session(use_gpu=False) as sess:
      input_value = np.random.randn(batch_size, input_size)
      values = sess.run(outputs + [state], feed_dict={inputs[0]: input_value})
      full_dropout_values = sess.run(dropped_outputs,
                                     feed_dict={inputs[0]: input_value})

      for v in values[:-1]:
        self.assertAllClose(v, input_value + 1.0)
      for d_v in full_dropout_values[:-1]:  # Add 1.0 to dropped_out (all zeros)
        self.assertAllClose(d_v, np.ones_like(input_value))

  def _testDynamicCalculation(self, use_gpu):
    cell = Plus1RNNCell()
    sequence_length = array_ops.placeholder(dtypes.int64)
    batch_size = 2
    input_size = 5
    max_length = 8
    inputs = max_length * [
        array_ops.placeholder(
            dtypes.float32, shape=(batch_size, input_size))
    ]
    with variable_scope.variable_scope("drop_scope"):
      dynamic_outputs, dynamic_state = rnn.static_rnn(
          cell, inputs, sequence_length=sequence_length, dtype=dtypes.float32)
    self.assertEqual(len(dynamic_outputs), len(inputs))

    with self.test_session(use_gpu=use_gpu) as sess:
      input_value = np.random.randn(batch_size, input_size)
      dynamic_values = sess.run(
          dynamic_outputs,
          feed_dict={inputs[0]: input_value,
                     sequence_length: [2, 3]})
      dynamic_state_value = sess.run(
          [dynamic_state],
          feed_dict={inputs[0]: input_value,
                     sequence_length: [2, 3]})

      # outputs are fully calculated for t = 0, 1
      for v in dynamic_values[:2]:
        self.assertAllClose(v, input_value + 1.0)

      # outputs at t = 2 are zero for entry 0, calculated for entry 1
      self.assertAllClose(dynamic_values[2],
                          np.vstack((np.zeros((input_size)),
                                     1.0 + input_value[1, :])))

      # outputs at t = 3+ are zero
      for v in dynamic_values[3:]:
        self.assertAllEqual(v, np.zeros_like(input_value))

      # the final states are:
      #  entry 0: the values from the calculation at t=1
      #  entry 1: the values from the calculation at t=2
      self.assertAllEqual(dynamic_state_value[0],
                          np.vstack((1.0 * (1 + 1) * np.ones((input_size)),
                                     1.0 * (2 + 1) * np.ones((input_size)))))

  def testDynamicCalculation(self):
    self._testDynamicCalculation(True)
    self._testDynamicCalculation(False)

  def _testScope(self, factory, prefix="prefix", use_outer_scope=True):
    with self.test_session(use_gpu=True, graph=ops_lib.Graph()):
      if use_outer_scope:
        with variable_scope.variable_scope(prefix) as scope:
          factory(scope)
      else:
        factory(prefix)

      # check that all the variables names starts
      # with the proper scope.
      variables_lib.global_variables_initializer()
      all_vars = variables_lib.global_variables()
      prefix = prefix or "rnn"
      scope_vars = [v for v in all_vars if v.name.startswith(prefix + "/")]
      tf_logging.info("RNN with scope: %s (%s)" %
                      (prefix, "scope" if use_outer_scope else "str"))
      for v in scope_vars:
        tf_logging.info(v.name)
      self.assertEqual(len(scope_vars), len(all_vars))

  def testScope(self):

    def factory(scope):
      cell = Plus1RNNCell()
      batch_size = 2
      input_size = 5
      max_length = 8  # unrolled up to this length
      inputs = max_length * [
          array_ops.placeholder(
              dtypes.float32, shape=(batch_size, input_size))
      ]
      return rnn.static_rnn(cell, inputs, dtype=dtypes.float32, scope=scope)

    self._testScope(factory, use_outer_scope=True)
    self._testScope(factory, use_outer_scope=False)
    self._testScope(factory, prefix=None, use_outer_scope=False)


class LSTMTest(test.TestCase):

  def setUp(self):
    self._seed = 23489
    np.random.seed(self._seed)

  def _testNoProjNoSharding(self, use_gpu):
    num_units = 3
    input_size = 5
    batch_size = 2
    max_length = 8
    with self.test_session(use_gpu=use_gpu, graph=ops_lib.Graph()) as sess:
      initializer = init_ops.random_uniform_initializer(
          -0.01, 0.01, seed=self._seed)
      cell = rnn_cell.LSTMCell(
          num_units, initializer=initializer, state_is_tuple=False)
      inputs = max_length * [
          array_ops.placeholder(
              dtypes.float32, shape=(batch_size, input_size))
      ]
      outputs, _ = rnn.static_rnn(cell, inputs, dtype=dtypes.float32)
      self.assertEqual(len(outputs), len(inputs))
      for out in outputs:
        self.assertEqual(out.get_shape().as_list(), [batch_size, num_units])

      variables_lib.global_variables_initializer().run()
      input_value = np.random.randn(batch_size, input_size)
      sess.run(outputs, feed_dict={inputs[0]: input_value})

  def _testCellClipping(self, use_gpu):
    num_units = 3
    input_size = 5
    batch_size = 2
    max_length = 8
    with self.test_session(use_gpu=use_gpu, graph=ops_lib.Graph()) as sess:
      initializer = init_ops.random_uniform_initializer(
          -0.01, 0.01, seed=self._seed)
      cell = rnn_cell.LSTMCell(
          num_units,
          use_peepholes=True,
          cell_clip=0.0,
          initializer=initializer,
          state_is_tuple=False)
      inputs = max_length * [
          array_ops.placeholder(
              dtypes.float32, shape=(batch_size, input_size))
      ]
      outputs, _ = rnn.static_rnn(cell, inputs, dtype=dtypes.float32)
      self.assertEqual(len(outputs), len(inputs))
      for out in outputs:
        self.assertEqual(out.get_shape().as_list(), [batch_size, num_units])

      variables_lib.global_variables_initializer().run()
      input_value = np.random.randn(batch_size, input_size)
      values = sess.run(outputs, feed_dict={inputs[0]: input_value})

    for value in values:
      # if cell c is clipped to 0, tanh(c) = 0 => m==0
      self.assertAllEqual(value, np.zeros((batch_size, num_units)))

  def _testNoProjNoShardingSimpleStateSaver(self, use_gpu):
    num_units = 3
    input_size = 5
    batch_size = 2
    max_length = 8
    with self.test_session(use_gpu=use_gpu, graph=ops_lib.Graph()) as sess:
      initializer = init_ops.random_uniform_initializer(
          -0.01, 0.01, seed=self._seed)
      state_saver = TestStateSaver(batch_size, 2 * num_units)
      cell = rnn_cell.LSTMCell(
          num_units,
          use_peepholes=False,
          initializer=initializer,
          state_is_tuple=False)
      inputs = max_length * [
          array_ops.placeholder(
              dtypes.float32, shape=(batch_size, input_size))
      ]
      with variable_scope.variable_scope("share_scope"):
        outputs, state = rnn.static_state_saving_rnn(
            cell, inputs, state_saver=state_saver, state_name="save_lstm")
      self.assertEqual(len(outputs), len(inputs))
      for out in outputs:
        self.assertEqual(out.get_shape().as_list(), [batch_size, num_units])

      variables_lib.global_variables_initializer().run()
      input_value = np.random.randn(batch_size, input_size)
      (last_state_value, saved_state_value) = sess.run(
          [state, state_saver.saved_state["save_lstm"]],
          feed_dict={inputs[0]: input_value})
      self.assertAllEqual(last_state_value, saved_state_value)

  def testNoProjNoShardingTupleStateSaver(self):
    num_units = 3
    input_size = 5
    batch_size = 2
    max_length = 8
    with self.test_session(graph=ops_lib.Graph()) as sess:
      initializer = init_ops.random_uniform_initializer(
          -0.01, 0.01, seed=self._seed)
      state_saver = TestStateSaver(batch_size, num_units)
      cell = rnn_cell.LSTMCell(
          num_units,
          use_peepholes=False,
          initializer=initializer,
          state_is_tuple=True)
      inputs = max_length * [
          array_ops.placeholder(
              dtypes.float32, shape=(batch_size, input_size))
      ]
      with variable_scope.variable_scope("share_scope"):
        outputs, state = rnn.static_state_saving_rnn(
            cell, inputs, state_saver=state_saver, state_name=("c", "m"))
      self.assertEqual(len(outputs), len(inputs))
      for out in outputs:
        self.assertEqual(out.get_shape().as_list(), [batch_size, num_units])

      variables_lib.global_variables_initializer().run()
      input_value = np.random.randn(batch_size, input_size)
      last_and_saved_states = sess.run(
          state + (state_saver.saved_state["c"], state_saver.saved_state["m"]),
          feed_dict={inputs[0]: input_value})
      self.assertEqual(4, len(last_and_saved_states))
      self.assertAllEqual(last_and_saved_states[:2], last_and_saved_states[2:])

  def testNoProjNoShardingNestedTupleStateSaver(self):
    num_units = 3
    input_size = 5
    batch_size = 2
    max_length = 8
    with self.test_session(graph=ops_lib.Graph()) as sess:
      initializer = init_ops.random_uniform_initializer(
          -0.01, 0.01, seed=self._seed)
      state_saver = TestStateSaver(batch_size, {
          "c0": num_units,
          "m0": num_units,
          "c1": num_units + 1,
          "m1": num_units + 1,
          "c2": num_units + 2,
          "m2": num_units + 2,
          "c3": num_units + 3,
          "m3": num_units + 3
      })

      def _cell(i):
        return rnn_cell.LSTMCell(
            num_units + i,
            use_peepholes=False,
            initializer=initializer,
            state_is_tuple=True)

      # This creates a state tuple which has 4 sub-tuples of length 2 each.
      cell = rnn_cell.MultiRNNCell(
          [_cell(i) for i in range(4)], state_is_tuple=True)

      self.assertEqual(len(cell.state_size), 4)
      for i in range(4):
        self.assertEqual(len(cell.state_size[i]), 2)

      inputs = max_length * [
          array_ops.placeholder(
              dtypes.float32, shape=(batch_size, input_size))
      ]

      state_names = (("c0", "m0"), ("c1", "m1"), ("c2", "m2"), ("c3", "m3"))
      with variable_scope.variable_scope("share_scope"):
        outputs, state = rnn.static_state_saving_rnn(
            cell, inputs, state_saver=state_saver, state_name=state_names)
      self.assertEqual(len(outputs), len(inputs))

      # Final output comes from _cell(3) which has state size num_units + 3
      for out in outputs:
        self.assertEqual(out.get_shape().as_list(), [batch_size, num_units + 3])

      variables_lib.global_variables_initializer().run()
      input_value = np.random.randn(batch_size, input_size)
      last_states = sess.run(list(nest.flatten(state)),
                             feed_dict={inputs[0]: input_value})
      saved_states = sess.run(list(state_saver.saved_state.values()),
                              feed_dict={inputs[0]: input_value})
      self.assertEqual(8, len(last_states))
      self.assertEqual(8, len(saved_states))
      flat_state_names = nest.flatten(state_names)
      named_saved_states = dict(
          zip(state_saver.saved_state.keys(), saved_states))

      for i in range(8):
        self.assertAllEqual(last_states[i],
                            named_saved_states[flat_state_names[i]])

  def _testProjNoSharding(self, use_gpu):
    num_units = 3
    input_size = 5
    batch_size = 2
    num_proj = 4
    max_length = 8
    with self.test_session(use_gpu=use_gpu, graph=ops_lib.Graph()) as sess:
      initializer = init_ops.random_uniform_initializer(
          -0.01, 0.01, seed=self._seed)
      inputs = max_length * [
          array_ops.placeholder(
              dtypes.float32, shape=(None, input_size))
      ]
      cell = rnn_cell.LSTMCell(
          num_units,
          use_peepholes=True,
          num_proj=num_proj,
          initializer=initializer,
          state_is_tuple=False)
      outputs, _ = rnn.static_rnn(cell, inputs, dtype=dtypes.float32)
      self.assertEqual(len(outputs), len(inputs))

      variables_lib.global_variables_initializer().run()
      input_value = np.random.randn(batch_size, input_size)
      sess.run(outputs, feed_dict={inputs[0]: input_value})

  def _testStateTupleWithProjAndSequenceLength(self):
    num_units = 3
    input_size = 5
    batch_size = 2
    num_proj = 4
    max_length = 8
    sequence_length = [4, 6]
    with self.test_session(graph=ops_lib.Graph()) as sess:
      initializer = init_ops.random_uniform_initializer(
          -0.01, 0.01, seed=self._seed)
      inputs = max_length * [
          array_ops.placeholder(
              dtypes.float32, shape=(None, input_size))
      ]
      cell_notuple = rnn_cell.LSTMCell(
          num_units,
          use_peepholes=True,
          num_proj=num_proj,
          initializer=initializer,
          state_is_tuple=False)
      cell_tuple = rnn_cell.LSTMCell(
          num_units,
          use_peepholes=True,
          num_proj=num_proj,
          initializer=initializer,
          state_is_tuple=True)
      with variable_scope.variable_scope("root") as scope:
        outputs_notuple, state_notuple = rnn.static_rnn(
            cell_notuple,
            inputs,
            dtype=dtypes.float32,
            sequence_length=sequence_length,
            scope=scope)
        scope.reuse_variables()
        # TODO(ebrevdo): For this test, we ensure values are identical and
        # therefore the weights here are tied.  In the future, we may consider
        # making the state_is_tuple property mutable so we can avoid
        # having to do this - especially if users ever need to reuse
        # the parameters from different RNNCell instances.  Right now,
        # this seems an unrealistic use case except for testing.
        cell_tuple._scope = cell_notuple._scope  # pylint: disable=protected-access
        outputs_tuple, state_tuple = rnn.static_rnn(
            cell_tuple,
            inputs,
            dtype=dtypes.float32,
            sequence_length=sequence_length,
            scope=scope)
      self.assertEqual(len(outputs_notuple), len(inputs))
      self.assertEqual(len(outputs_tuple), len(inputs))
      self.assertTrue(isinstance(state_tuple, tuple))
      self.assertTrue(isinstance(state_notuple, ops_lib.Tensor))

      variables_lib.global_variables_initializer().run()
      input_value = np.random.randn(batch_size, input_size)
      outputs_notuple_v = sess.run(outputs_notuple,
                                   feed_dict={inputs[0]: input_value})
      outputs_tuple_v = sess.run(outputs_tuple,
                                 feed_dict={inputs[0]: input_value})
      self.assertAllEqual(outputs_notuple_v, outputs_tuple_v)

      (state_notuple_v,) = sess.run((state_notuple,),
                                    feed_dict={inputs[0]: input_value})
      state_tuple_v = sess.run(state_tuple, feed_dict={inputs[0]: input_value})
      self.assertAllEqual(state_notuple_v, np.hstack(state_tuple_v))

  def _testProjSharding(self, use_gpu):
    num_units = 3
    input_size = 5
    batch_size = 2
    num_proj = 4
    num_proj_shards = 3
    num_unit_shards = 2
    max_length = 8
    with self.test_session(use_gpu=use_gpu, graph=ops_lib.Graph()) as sess:
      initializer = init_ops.random_uniform_initializer(
          -0.01, 0.01, seed=self._seed)

      inputs = max_length * [
          array_ops.placeholder(
              dtypes.float32, shape=(None, input_size))
      ]

      cell = rnn_cell.LSTMCell(
          num_units,
          use_peepholes=True,
          num_proj=num_proj,
          num_unit_shards=num_unit_shards,
          num_proj_shards=num_proj_shards,
          initializer=initializer,
          state_is_tuple=False)

      outputs, _ = rnn.static_rnn(cell, inputs, dtype=dtypes.float32)

      self.assertEqual(len(outputs), len(inputs))

      variables_lib.global_variables_initializer().run()
      input_value = np.random.randn(batch_size, input_size)
      sess.run(outputs, feed_dict={inputs[0]: input_value})

  def _testDoubleInput(self, use_gpu):
    num_units = 3
    input_size = 5
    batch_size = 2
    num_proj = 4
    num_proj_shards = 3
    num_unit_shards = 2
    max_length = 8
    with self.test_session(use_gpu=use_gpu, graph=ops_lib.Graph()) as sess:
      initializer = init_ops.random_uniform_initializer(-1, 1, seed=self._seed)
      inputs = max_length * [
          array_ops.placeholder(
              dtypes.float64, shape=(None, input_size))
      ]

      cell = rnn_cell.LSTMCell(
          num_units,
          use_peepholes=True,
          num_proj=num_proj,
          num_unit_shards=num_unit_shards,
          num_proj_shards=num_proj_shards,
          initializer=initializer,
          state_is_tuple=False)

      outputs, _ = rnn.static_rnn(
          cell,
          inputs,
          initial_state=cell.zero_state(batch_size, dtypes.float64))

      self.assertEqual(len(outputs), len(inputs))

      variables_lib.global_variables_initializer().run()
      input_value = np.asarray(
          np.random.randn(batch_size, input_size), dtype=np.float64)
      values = sess.run(outputs, feed_dict={inputs[0]: input_value})
      self.assertEqual(values[0].dtype, input_value.dtype)

  def _testShardNoShardEquivalentOutput(self, use_gpu):
    num_units = 3
    input_size = 5
    batch_size = 2
    num_proj = 4
    num_proj_shards = 3
    num_unit_shards = 2
    max_length = 8
    with self.test_session(use_gpu=use_gpu, graph=ops_lib.Graph()) as sess:
      inputs = max_length * [
          array_ops.placeholder(
              dtypes.float32, shape=(None, input_size))
      ]
      initializer = init_ops.constant_initializer(0.001)

      cell_noshard = rnn_cell.LSTMCell(
          num_units,
          num_proj=num_proj,
          use_peepholes=True,
          initializer=initializer,
          num_unit_shards=num_unit_shards,
          num_proj_shards=num_proj_shards,
          state_is_tuple=False)

      cell_shard = rnn_cell.LSTMCell(
          num_units,
          use_peepholes=True,
          initializer=initializer,
          num_proj=num_proj,
          state_is_tuple=False)

      with variable_scope.variable_scope("noshard_scope"):
        outputs_noshard, state_noshard = rnn.static_rnn(
            cell_noshard, inputs, dtype=dtypes.float32)
      with variable_scope.variable_scope("shard_scope"):
        outputs_shard, state_shard = rnn.static_rnn(
            cell_shard, inputs, dtype=dtypes.float32)

      self.assertEqual(len(outputs_noshard), len(inputs))
      self.assertEqual(len(outputs_noshard), len(outputs_shard))

      variables_lib.global_variables_initializer().run()
      input_value = np.random.randn(batch_size, input_size)
      feeds = dict((x, input_value) for x in inputs)
      values_noshard = sess.run(outputs_noshard, feed_dict=feeds)
      values_shard = sess.run(outputs_shard, feed_dict=feeds)
      state_values_noshard = sess.run([state_noshard], feed_dict=feeds)
      state_values_shard = sess.run([state_shard], feed_dict=feeds)
      self.assertEqual(len(values_noshard), len(values_shard))
      self.assertEqual(len(state_values_noshard), len(state_values_shard))
      for (v_noshard, v_shard) in zip(values_noshard, values_shard):
        self.assertAllClose(v_noshard, v_shard, atol=1e-3)
      for (s_noshard, s_shard) in zip(state_values_noshard, state_values_shard):
        self.assertAllClose(s_noshard, s_shard, atol=1e-3)

  def _testDoubleInputWithDropoutAndDynamicCalculation(self, use_gpu):
    """Smoke test for using LSTM with doubles, dropout, dynamic calculation."""

    num_units = 3
    input_size = 5
    batch_size = 2
    num_proj = 4
    num_proj_shards = 3
    num_unit_shards = 2
    max_length = 8
    with self.test_session(use_gpu=use_gpu, graph=ops_lib.Graph()) as sess:
      sequence_length = array_ops.placeholder(dtypes.int64)
      initializer = init_ops.random_uniform_initializer(
          -0.01, 0.01, seed=self._seed)
      inputs = max_length * [
          array_ops.placeholder(
              dtypes.float64, shape=(None, input_size))
      ]

      cell = rnn_cell.LSTMCell(
          num_units,
          use_peepholes=True,
          num_proj=num_proj,
          num_unit_shards=num_unit_shards,
          num_proj_shards=num_proj_shards,
          initializer=initializer,
          state_is_tuple=False)
      dropout_cell = rnn_cell.DropoutWrapper(cell, 0.5, seed=0)

      outputs, state = rnn.static_rnn(
          dropout_cell,
          inputs,
          sequence_length=sequence_length,
          initial_state=cell.zero_state(batch_size, dtypes.float64))

      self.assertEqual(len(outputs), len(inputs))

      variables_lib.global_variables_initializer().run(
          feed_dict={sequence_length: [2, 3]})
      input_value = np.asarray(
          np.random.randn(batch_size, input_size), dtype=np.float64)
      values = sess.run(
          outputs, feed_dict={inputs[0]: input_value,
                              sequence_length: [2, 3]})
      state_value = sess.run(
          [state], feed_dict={inputs[0]: input_value,
                              sequence_length: [2, 3]})
      self.assertEqual(values[0].dtype, input_value.dtype)
      self.assertEqual(state_value[0].dtype, input_value.dtype)

  def testSharingWeightsWithReuse(self):
    num_units = 3
    input_size = 5
    batch_size = 2
    num_proj = 4
    max_length = 8
    with self.test_session(graph=ops_lib.Graph()) as sess:
      initializer = init_ops.random_uniform_initializer(-1, 1, seed=self._seed)
      initializer_d = init_ops.random_uniform_initializer(
          -1, 1, seed=self._seed + 1)
      inputs = max_length * [
          array_ops.placeholder(
              dtypes.float32, shape=(None, input_size))
      ]
      cell = rnn_cell.LSTMCell(
          num_units,
          use_peepholes=True,
          num_proj=num_proj,
          initializer=initializer,
          state_is_tuple=False)
      cell_d = rnn_cell.LSTMCell(
          num_units,
          use_peepholes=True,
          num_proj=num_proj,
          initializer=initializer_d,
          state_is_tuple=False)

      with variable_scope.variable_scope("share_scope"):
        outputs0, _ = rnn.static_rnn(cell, inputs, dtype=dtypes.float32)
      with variable_scope.variable_scope("share_scope", reuse=True):
        outputs1, _ = rnn.static_rnn(cell, inputs, dtype=dtypes.float32)
      with variable_scope.variable_scope("diff_scope"):
        outputs2, _ = rnn.static_rnn(cell_d, inputs, dtype=dtypes.float32)

      variables_lib.global_variables_initializer().run()
      input_value = np.random.randn(batch_size, input_size)
      output_values = sess.run(outputs0 + outputs1 + outputs2,
                               feed_dict={inputs[0]: input_value})
      outputs0_values = output_values[:max_length]
      outputs1_values = output_values[max_length:2 * max_length]
      outputs2_values = output_values[2 * max_length:]
      self.assertEqual(len(outputs0_values), len(outputs1_values))
      self.assertEqual(len(outputs0_values), len(outputs2_values))
      for o1, o2, o3 in zip(outputs0_values, outputs1_values, outputs2_values):
        # Same weights used by both RNNs so outputs should be the same.
        self.assertAllEqual(o1, o2)
        # Different weights used so outputs should be different.
        self.assertTrue(np.linalg.norm(o1 - o3) > 1e-6)

  def testSharingWeightsWithDifferentNamescope(self):
    num_units = 3
    input_size = 5
    batch_size = 2
    num_proj = 4
    max_length = 8
    with self.test_session(graph=ops_lib.Graph()) as sess:
      initializer = init_ops.random_uniform_initializer(-1, 1, seed=self._seed)
      inputs = max_length * [
          array_ops.placeholder(
              dtypes.float32, shape=(None, input_size))
      ]
      cell = rnn_cell.LSTMCell(
          num_units,
          use_peepholes=True,
          num_proj=num_proj,
          initializer=initializer,
          state_is_tuple=False)

      with ops_lib.name_scope("scope0"):
        with variable_scope.variable_scope("share_scope"):
          outputs0, _ = rnn.static_rnn(cell, inputs, dtype=dtypes.float32)
      with ops_lib.name_scope("scope1"):
        with variable_scope.variable_scope("share_scope", reuse=True):
          outputs1, _ = rnn.static_rnn(cell, inputs, dtype=dtypes.float32)

      variables_lib.global_variables_initializer().run()
      input_value = np.random.randn(batch_size, input_size)
      output_values = sess.run(outputs0 + outputs1,
                               feed_dict={inputs[0]: input_value})
      outputs0_values = output_values[:max_length]
      outputs1_values = output_values[max_length:]
      self.assertEqual(len(outputs0_values), len(outputs1_values))
      for out0, out1 in zip(outputs0_values, outputs1_values):
        self.assertAllEqual(out0, out1)

  def testNoProjNoShardingSimpleStateSaver(self):
    self._testNoProjNoShardingSimpleStateSaver(use_gpu=False)
    self._testNoProjNoShardingSimpleStateSaver(use_gpu=True)

  def testNoProjNoSharding(self):
    self._testNoProjNoSharding(use_gpu=False)
    self._testNoProjNoSharding(use_gpu=True)

  def testCellClipping(self):
    self._testCellClipping(use_gpu=False)
    self._testCellClipping(use_gpu=True)

  def testProjNoSharding(self):
    self._testProjNoSharding(use_gpu=False)
    self._testProjNoSharding(use_gpu=True)

  def testProjSharding(self):
    self._testProjSharding(use_gpu=False)
    self._testProjSharding(use_gpu=True)

  def testShardNoShardEquivalentOutput(self):
    self._testShardNoShardEquivalentOutput(use_gpu=False)
    self._testShardNoShardEquivalentOutput(use_gpu=True)

  def testDoubleInput(self):
    self._testDoubleInput(use_gpu=False)
    self._testDoubleInput(use_gpu=True)

  def testDoubleInputWithDropoutAndDynamicCalculation(self):
    self._testDoubleInputWithDropoutAndDynamicCalculation(use_gpu=False)
    self._testDoubleInputWithDropoutAndDynamicCalculation(use_gpu=True)

  def testDynamicRNNAllowsUnknownTimeDimension(self):
    inputs = array_ops.placeholder(dtypes.float32, shape=[1, None, 20])
    cell = rnn_cell.GRUCell(30)
    # Smoke test, this should not raise an error
    rnn.dynamic_rnn(cell, inputs, dtype=dtypes.float32)

  def testDynamicRNNWithTupleStates(self):
    num_units = 3
    input_size = 5
    batch_size = 2
    num_proj = 4
    max_length = 8
    sequence_length = [4, 6]
    with self.test_session(graph=ops_lib.Graph()) as sess:
      initializer = init_ops.random_uniform_initializer(
          -0.01, 0.01, seed=self._seed)
      inputs = max_length * [
          array_ops.placeholder(
              dtypes.float32, shape=(None, input_size))
      ]
      inputs_c = array_ops.stack(inputs)
      cell = rnn_cell.LSTMCell(
          num_units,
          use_peepholes=True,
          num_proj=num_proj,
          initializer=initializer,
          state_is_tuple=True)
      with variable_scope.variable_scope("root") as scope:
        outputs_static, state_static = rnn.static_rnn(
            cell,
            inputs,
            dtype=dtypes.float32,
            sequence_length=sequence_length,
            scope=scope)
        scope.reuse_variables()
        outputs_dynamic, state_dynamic = rnn.dynamic_rnn(
            cell,
            inputs_c,
            dtype=dtypes.float32,
            time_major=True,
            sequence_length=sequence_length,
            scope=scope)
      self.assertTrue(isinstance(state_static, rnn_cell.LSTMStateTuple))
      self.assertTrue(isinstance(state_dynamic, rnn_cell.LSTMStateTuple))
      self.assertEqual(state_static[0], state_static.c)
      self.assertEqual(state_static[1], state_static.h)
      self.assertEqual(state_dynamic[0], state_dynamic.c)
      self.assertEqual(state_dynamic[1], state_dynamic.h)

      variables_lib.global_variables_initializer().run()

      input_value = np.random.randn(batch_size, input_size)
      outputs_static_v = sess.run(outputs_static,
                                  feed_dict={inputs[0]: input_value})
      outputs_dynamic_v = sess.run(outputs_dynamic,
                                   feed_dict={inputs[0]: input_value})
      self.assertAllEqual(outputs_static_v, outputs_dynamic_v)

      state_static_v = sess.run(state_static,
                                feed_dict={inputs[0]: input_value})
      state_dynamic_v = sess.run(state_dynamic,
                                 feed_dict={inputs[0]: input_value})
      self.assertAllEqual(np.hstack(state_static_v), np.hstack(state_dynamic_v))

  def testDynamicRNNWithNestedTupleStates(self):
    num_units = 3
    input_size = 5
    batch_size = 2
    num_proj = 4
    max_length = 8
    sequence_length = [4, 6]
    with self.test_session(graph=ops_lib.Graph()) as sess:
      initializer = init_ops.random_uniform_initializer(
          -0.01, 0.01, seed=self._seed)
      inputs = max_length * [
          array_ops.placeholder(
              dtypes.float32, shape=(None, input_size))
      ]
      inputs_c = array_ops.stack(inputs)

      def _cell(i):
        return rnn_cell.LSTMCell(
            num_units + i,
            use_peepholes=True,
            num_proj=num_proj + i,
            initializer=initializer,
            state_is_tuple=True)

      # This creates a state tuple which has 4 sub-tuples of length 2 each.
      cell = rnn_cell.MultiRNNCell(
          [_cell(i) for i in range(4)], state_is_tuple=True)

      self.assertEqual(len(cell.state_size), 4)
      for i in range(4):
        self.assertEqual(len(cell.state_size[i]), 2)

      test_zero = cell.zero_state(1, dtypes.float32)
      self.assertEqual(len(test_zero), 4)
      for i in range(4):
        self.assertEqual(test_zero[i][0].get_shape()[1], cell.state_size[i][0])
        self.assertEqual(test_zero[i][1].get_shape()[1], cell.state_size[i][1])

      with variable_scope.variable_scope("root") as scope:
        outputs_static, state_static = rnn.static_rnn(
            cell,
            inputs,
            dtype=dtypes.float32,
            sequence_length=sequence_length,
            scope=scope)
        scope.reuse_variables()
        outputs_dynamic, state_dynamic = rnn.dynamic_rnn(
            cell,
            inputs_c,
            dtype=dtypes.float32,
            time_major=True,
            sequence_length=sequence_length,
            scope=scope)

      variables_lib.global_variables_initializer().run()

      input_value = np.random.randn(batch_size, input_size)
      outputs_static_v = sess.run(outputs_static,
                                  feed_dict={inputs[0]: input_value})
      outputs_dynamic_v = sess.run(outputs_dynamic,
                                   feed_dict={inputs[0]: input_value})
      self.assertAllEqual(outputs_static_v, outputs_dynamic_v)

      state_static_v = sess.run(nest.flatten(state_static),
                                feed_dict={inputs[0]: input_value})
      state_dynamic_v = sess.run(nest.flatten(state_dynamic),
                                 feed_dict={inputs[0]: input_value})
      self.assertAllEqual(np.hstack(state_static_v), np.hstack(state_dynamic_v))

  def _testDynamicEquivalentToStaticRNN(self, use_gpu, use_sequence_length):
    time_steps = 8
    num_units = 3
    num_proj = 4
    input_size = 5
    batch_size = 2

    input_values = np.random.randn(time_steps, batch_size, input_size)

    if use_sequence_length:
      sequence_length = np.random.randint(0, time_steps, size=batch_size)
    else:
      sequence_length = None

    ########### Step 1: Run static graph and generate readouts
    with self.test_session(use_gpu=use_gpu, graph=ops_lib.Graph()) as sess:
      concat_inputs = array_ops.placeholder(
          dtypes.float32, shape=(time_steps, batch_size, input_size))
      inputs = array_ops.unstack(concat_inputs)
      initializer = init_ops.random_uniform_initializer(
          -0.01, 0.01, seed=self._seed)

      cell = rnn_cell.LSTMCell(
          num_units,
          use_peepholes=True,
          initializer=initializer,
          num_proj=num_proj,
          state_is_tuple=False)

      with variable_scope.variable_scope("dynamic_scope"):
        outputs_static, state_static = rnn.static_rnn(
            cell, inputs, sequence_length=sequence_length, dtype=dtypes.float32)

      feeds = {concat_inputs: input_values}

      # Initialize
      variables_lib.global_variables_initializer().run(feed_dict=feeds)

      # Generate gradients of sum of outputs w.r.t. inputs
      static_gradients = gradients_impl.gradients(
          outputs_static + [state_static], [concat_inputs])

      # Generate gradients of individual outputs w.r.t. inputs
      static_individual_gradients = nest.flatten([
          gradients_impl.gradients(y, [concat_inputs])
          for y in [outputs_static[0], outputs_static[-1], state_static]
      ])

      # Generate gradients of individual variables w.r.t. inputs
      trainable_variables = ops_lib.get_collection(
          ops_lib.GraphKeys.TRAINABLE_VARIABLES)
      assert len(trainable_variables) > 1, ("Count of trainable variables: %d" %
                                            len(trainable_variables))
      # pylint: disable=bad-builtin
      static_individual_variable_gradients = nest.flatten([
          gradients_impl.gradients(y, trainable_variables)
          for y in [outputs_static[0], outputs_static[-1], state_static]
      ])

      # Test forward pass
      values_static = sess.run(outputs_static, feed_dict=feeds)
      (state_value_static,) = sess.run((state_static,), feed_dict=feeds)

      # Test gradients to inputs and variables w.r.t. outputs & final state
      static_grad_values = sess.run(static_gradients, feed_dict=feeds)

      static_individual_grad_values = sess.run(static_individual_gradients,
                                               feed_dict=feeds)

      static_individual_var_grad_values = sess.run(
          static_individual_variable_gradients, feed_dict=feeds)

    ########## Step 2: Run dynamic graph and generate readouts
    with self.test_session(use_gpu=use_gpu, graph=ops_lib.Graph()) as sess:
      concat_inputs = array_ops.placeholder(
          dtypes.float32, shape=(time_steps, batch_size, input_size))
      inputs = array_ops.unstack(concat_inputs)
      initializer = init_ops.random_uniform_initializer(
          -0.01, 0.01, seed=self._seed)

      cell = rnn_cell.LSTMCell(
          num_units,
          use_peepholes=True,
          initializer=initializer,
          num_proj=num_proj,
          state_is_tuple=False)

      with variable_scope.variable_scope("dynamic_scope"):
        outputs_dynamic, state_dynamic = rnn.dynamic_rnn(
            cell,
            inputs=concat_inputs,
            sequence_length=sequence_length,
            time_major=True,
            dtype=dtypes.float32)
        split_outputs_dynamic = array_ops.unstack(outputs_dynamic, time_steps)

      feeds = {concat_inputs: input_values}

      # Initialize
      variables_lib.global_variables_initializer().run(feed_dict=feeds)

      # Generate gradients of sum of outputs w.r.t. inputs
      dynamic_gradients = gradients_impl.gradients(
          split_outputs_dynamic + [state_dynamic], [concat_inputs])

      # Generate gradients of several individual outputs w.r.t. inputs
      dynamic_individual_gradients = nest.flatten([
          gradients_impl.gradients(y, [concat_inputs])
          for y in
          [split_outputs_dynamic[0], split_outputs_dynamic[-1], state_dynamic]
      ])

      # Generate gradients of individual variables w.r.t. inputs
      trainable_variables = ops_lib.get_collection(
          ops_lib.GraphKeys.TRAINABLE_VARIABLES)
      assert len(trainable_variables) > 1, ("Count of trainable variables: %d" %
                                            len(trainable_variables))
      dynamic_individual_variable_gradients = nest.flatten([
          gradients_impl.gradients(y, trainable_variables)
          for y in
          [split_outputs_dynamic[0], split_outputs_dynamic[-1], state_dynamic]
      ])

      # Test forward pass
      values_dynamic = sess.run(split_outputs_dynamic, feed_dict=feeds)
      (state_value_dynamic,) = sess.run((state_dynamic,), feed_dict=feeds)

      # Test gradients to inputs and variables w.r.t. outputs & final state
      dynamic_grad_values = sess.run(dynamic_gradients, feed_dict=feeds)

      dynamic_individual_grad_values = sess.run(dynamic_individual_gradients,
                                                feed_dict=feeds)

      dynamic_individual_var_grad_values = sess.run(
          dynamic_individual_variable_gradients, feed_dict=feeds)

    ######### Step 3: Comparisons
    self.assertEqual(len(values_static), len(values_dynamic))
    for (value_static, value_dynamic) in zip(values_static, values_dynamic):
      self.assertAllEqual(value_static, value_dynamic)
    self.assertAllEqual(state_value_static, state_value_dynamic)

    self.assertAllEqual(static_grad_values, dynamic_grad_values)

    self.assertEqual(
        len(static_individual_grad_values), len(dynamic_individual_grad_values))
    self.assertEqual(
        len(static_individual_var_grad_values),
        len(dynamic_individual_var_grad_values))

    for i, (a, b) in enumerate(
        zip(static_individual_grad_values, dynamic_individual_grad_values)):
      tf_logging.info("Comparing individual gradients iteration %d" % i)
      self.assertAllEqual(a, b)

    for i, (a, b) in enumerate(
        zip(static_individual_var_grad_values,
            dynamic_individual_var_grad_values)):
      tf_logging.info("Comparing individual variable gradients iteration %d" %
                      i)
      self.assertAllEqual(a, b)

  def testDynamicEquivalentToStaticRNN(self):
    self._testDynamicEquivalentToStaticRNN(
        use_gpu=False, use_sequence_length=False)
    self._testDynamicEquivalentToStaticRNN(
        use_gpu=True, use_sequence_length=False)
    self._testDynamicEquivalentToStaticRNN(
        use_gpu=False, use_sequence_length=True)
    self._testDynamicEquivalentToStaticRNN(
        use_gpu=True, use_sequence_length=True)


class BidirectionalRNNTest(test.TestCase):

  def setUp(self):
    self._seed = 23489
    np.random.seed(self._seed)

  def _createBidirectionalRNN(self,
                              use_gpu,
                              use_shape,
                              use_sequence_length,
                              scope=None):
    num_units = 3
    input_size = 5
    batch_size = 2
    max_length = 8

    initializer = init_ops.random_uniform_initializer(
        -0.01, 0.01, seed=self._seed)
    sequence_length = array_ops.placeholder(
        dtypes.int64) if use_sequence_length else None
    cell_fw = rnn_cell.LSTMCell(
        num_units, input_size, initializer=initializer, state_is_tuple=False)
    cell_bw = rnn_cell.LSTMCell(
        num_units, input_size, initializer=initializer, state_is_tuple=False)
    inputs = max_length * [
        array_ops.placeholder(
            dtypes.float32,
            shape=(batch_size, input_size) if use_shape else (None, input_size))
    ]
    outputs, state_fw, state_bw = rnn.static_bidirectional_rnn(
        cell_fw,
        cell_bw,
        inputs,
        dtype=dtypes.float32,
        sequence_length=sequence_length,
        scope=scope)
    self.assertEqual(len(outputs), len(inputs))
    for out in outputs:
      self.assertEqual(out.get_shape().as_list(),
                       [batch_size if use_shape else None, 2 * num_units])

    input_value = np.random.randn(batch_size, input_size)
    outputs = array_ops.stack(outputs)

    return input_value, inputs, outputs, state_fw, state_bw, sequence_length

  def _testBidirectionalRNN(self, use_gpu, use_shape):
    with self.test_session(use_gpu=use_gpu, graph=ops_lib.Graph()) as sess:
      input_value, inputs, outputs, state_fw, state_bw, sequence_length = (
          self._createBidirectionalRNN(use_gpu, use_shape, True))
      variables_lib.global_variables_initializer().run()
      # Run with pre-specified sequence length of 2, 3
      out, s_fw, s_bw = sess.run(
          [outputs, state_fw, state_bw],
          feed_dict={inputs[0]: input_value,
                     sequence_length: [2, 3]})

      # Since the forward and backward LSTM cells were initialized with the
      # same parameters, the forward and backward output has to be the same,
      # but reversed in time. The format is output[time][batch][depth], and
      # due to depth concatenation (as num_units=3 for both RNNs):
      # - forward output:  out[][][depth] for 0 <= depth < 3
      # - backward output: out[][][depth] for 4 <= depth < 6
      #
      # First sequence in batch is length=2
      # Check that the time=0 forward output is equal to time=1 backward output
      self.assertEqual(out[0][0][0], out[1][0][3])
      self.assertEqual(out[0][0][1], out[1][0][4])
      self.assertEqual(out[0][0][2], out[1][0][5])
      # Check that the time=1 forward output is equal to time=0 backward output
      self.assertEqual(out[1][0][0], out[0][0][3])
      self.assertEqual(out[1][0][1], out[0][0][4])
      self.assertEqual(out[1][0][2], out[0][0][5])

      # Second sequence in batch is length=3
      # Check that the time=0 forward output is equal to time=2 backward output
      self.assertEqual(out[0][1][0], out[2][1][3])
      self.assertEqual(out[0][1][1], out[2][1][4])
      self.assertEqual(out[0][1][2], out[2][1][5])
      # Check that the time=1 forward output is equal to time=1 backward output
      self.assertEqual(out[1][1][0], out[1][1][3])
      self.assertEqual(out[1][1][1], out[1][1][4])
      self.assertEqual(out[1][1][2], out[1][1][5])
      # Check that the time=2 forward output is equal to time=0 backward output
      self.assertEqual(out[2][1][0], out[0][1][3])
      self.assertEqual(out[2][1][1], out[0][1][4])
      self.assertEqual(out[2][1][2], out[0][1][5])
      # Via the reasoning above, the forward and backward final state should be
      # exactly the same
      self.assertAllClose(s_fw, s_bw)

  def _testBidirectionalRNNWithoutSequenceLength(self, use_gpu, use_shape):
    with self.test_session(use_gpu=use_gpu, graph=ops_lib.Graph()) as sess:
      input_value, inputs, outputs, state_fw, state_bw, _ = (
          self._createBidirectionalRNN(use_gpu, use_shape, False))
      variables_lib.global_variables_initializer().run()
      out, s_fw, s_bw = sess.run([outputs, state_fw, state_bw],
                                 feed_dict={inputs[0]: input_value})

      # Since the forward and backward LSTM cells were initialized with the
      # same parameters, the forward and backward output has to be the same,
      # but reversed in time. The format is output[time][batch][depth], and
      # due to depth concatenation (as num_units=3 for both RNNs):
      # - forward output:  out[][][depth] for 0 <= depth < 3
      # - backward output: out[][][depth] for 4 <= depth < 6
      #
      # Both sequences in batch are length=8.  Check that the time=i
      # forward output is equal to time=8-1-i backward output
      for i in xrange(8):
        self.assertEqual(out[i][0][0], out[8 - 1 - i][0][3])
        self.assertEqual(out[i][0][1], out[8 - 1 - i][0][4])
        self.assertEqual(out[i][0][2], out[8 - 1 - i][0][5])
      for i in xrange(8):
        self.assertEqual(out[i][1][0], out[8 - 1 - i][1][3])
        self.assertEqual(out[i][1][1], out[8 - 1 - i][1][4])
        self.assertEqual(out[i][1][2], out[8 - 1 - i][1][5])
      # Via the reasoning above, the forward and backward final state should be
      # exactly the same
      self.assertAllClose(s_fw, s_bw)

  def testBidirectionalRNN(self):
    self._testBidirectionalRNN(use_gpu=False, use_shape=False)
    self._testBidirectionalRNN(use_gpu=True, use_shape=False)
    self._testBidirectionalRNN(use_gpu=False, use_shape=True)
    self._testBidirectionalRNN(use_gpu=True, use_shape=True)

  def testBidirectionalRNNWithoutSequenceLength(self):
    self._testBidirectionalRNNWithoutSequenceLength(
        use_gpu=False, use_shape=False)
    self._testBidirectionalRNNWithoutSequenceLength(
        use_gpu=True, use_shape=False)
    self._testBidirectionalRNNWithoutSequenceLength(
        use_gpu=False, use_shape=True)
    self._testBidirectionalRNNWithoutSequenceLength(
        use_gpu=True, use_shape=True)

  def _createBidirectionalDynamicRNN(self,
                                     use_gpu,
                                     use_shape,
                                     use_state_tuple,
                                     use_time_major,
                                     use_sequence_length,
                                     scope=None):
    num_units = 3
    input_size = 5
    batch_size = 2
    max_length = 8

    initializer = init_ops.random_uniform_initializer(
        -0.01, 0.01, seed=self._seed)
    sequence_length = (
        array_ops.placeholder(dtypes.int64) if use_sequence_length else None)
    cell_fw = rnn_cell.LSTMCell(
        num_units, initializer=initializer, state_is_tuple=use_state_tuple)
    cell_bw = rnn_cell.LSTMCell(
        num_units, initializer=initializer, state_is_tuple=use_state_tuple)
    inputs = max_length * [
        array_ops.placeholder(
            dtypes.float32,
            shape=(batch_size if use_shape else None, input_size))
    ]
    inputs_c = array_ops.stack(inputs)
    if not use_time_major:
      inputs_c = array_ops.transpose(inputs_c, [1, 0, 2])
    outputs, states = rnn.bidirectional_dynamic_rnn(
        cell_fw,
        cell_bw,
        inputs_c,
        sequence_length,
        dtype=dtypes.float32,
        time_major=use_time_major,
        scope=scope)
    outputs = array_ops.concat(outputs, 2)
    state_fw, state_bw = states
    outputs_shape = [None, max_length, 2 * num_units]
    if use_shape:
      outputs_shape[0] = batch_size
    if use_time_major:
      outputs_shape[0], outputs_shape[1] = outputs_shape[1], outputs_shape[0]
    self.assertEqual(outputs.get_shape().as_list(), outputs_shape)

    input_value = np.random.randn(batch_size, input_size)

    return input_value, inputs, outputs, state_fw, state_bw, sequence_length

  def _testBidirectionalDynamicRNN(self, use_gpu, use_shape, use_state_tuple,
                                   use_time_major, use_sequence_length):
    with self.test_session(use_gpu=use_gpu, graph=ops_lib.Graph()) as sess:
      input_value, inputs, outputs, state_fw, state_bw, sequence_length = (
          self._createBidirectionalDynamicRNN(use_gpu, use_shape,
                                              use_state_tuple, use_time_major,
                                              use_sequence_length))
      variables_lib.global_variables_initializer().run()
      # Run with pre-specified sequence length of 2, 3
      feed_dict = (
          {sequence_length: [2, 3]} if use_sequence_length else {})
      feed_dict.update({inputs[0]: input_value})
      if use_state_tuple:
        out, c_fw, m_fw, c_bw, m_bw = sess.run(
            [outputs, state_fw[0], state_fw[1], state_bw[0], state_bw[1]],
            feed_dict=feed_dict)
        s_fw = (c_fw, m_fw)
        s_bw = (c_bw, m_bw)
      else:
        feed_dict.update({inputs[0]: input_value})
        out, s_fw, s_bw = sess.run(
            [outputs, state_fw, state_bw], feed_dict=feed_dict)

      # Since the forward and backward LSTM cells were initialized with the
      # same parameters, the forward and backward output has to be the same,
      # but reversed in time. The format is output[time][batch][depth], and
      # due to depth concatenation (as num_units=3 for both RNNs):
      # - forward output:  out[][][depth] for 0 <= depth < 3
      # - backward output: out[][][depth] for 4 <= depth < 6
      #
      if not use_time_major:
        out = np.swapaxes(out, 0, 1)

      if use_sequence_length:
        # First sequence in batch is length=2
        # Check that the t=0 forward output is equal to t=1 backward output
        self.assertEqual(out[0][0][0], out[1][0][3])
        self.assertEqual(out[0][0][1], out[1][0][4])
        self.assertEqual(out[0][0][2], out[1][0][5])
        # Check that the t=1 forward output is equal to t=0 backward output
        self.assertEqual(out[1][0][0], out[0][0][3])
        self.assertEqual(out[1][0][1], out[0][0][4])
        self.assertEqual(out[1][0][2], out[0][0][5])

        # Second sequence in batch is length=3
        # Check that the t=0 forward output is equal to t=2 backward output
        self.assertEqual(out[0][1][0], out[2][1][3])
        self.assertEqual(out[0][1][1], out[2][1][4])
        self.assertEqual(out[0][1][2], out[2][1][5])
        # Check that the t=1 forward output is equal to t=1 backward output
        self.assertEqual(out[1][1][0], out[1][1][3])
        self.assertEqual(out[1][1][1], out[1][1][4])
        self.assertEqual(out[1][1][2], out[1][1][5])
        # Check that the t=2 forward output is equal to t=0 backward output
        self.assertEqual(out[2][1][0], out[0][1][3])
        self.assertEqual(out[2][1][1], out[0][1][4])
        self.assertEqual(out[2][1][2], out[0][1][5])
        # Via the reasoning above, the forward and backward final state should
        # be exactly the same
        self.assertAllClose(s_fw, s_bw)
      else:  # not use_sequence_length
        max_length = 8  # from createBidirectionalDynamicRNN
        for t in range(max_length):
          self.assertAllEqual(out[t, :, 0:3], out[max_length - t - 1, :, 3:6])
        self.assertAllClose(s_fw, s_bw)

  def testBidirectionalDynamicRNN(self):
    # Generate 2^5 option values
    # from [True, True, True, True, True] to [False, False, False, False, False]
    options = itertools.product([True, False], repeat=5)
    for option in options:
      self._testBidirectionalDynamicRNN(
          use_gpu=option[0],
          use_shape=option[1],
          use_state_tuple=option[2],
          use_time_major=option[3],
          use_sequence_length=option[4])

  def _testScope(self, factory, prefix="prefix", use_outer_scope=True):
    # REMARKS: factory(scope) is a function accepting a scope
    #          as an argument, such scope can be None, a string
    #          or a VariableScope instance.
    with self.test_session(use_gpu=True, graph=ops_lib.Graph()):
      if use_outer_scope:
        with variable_scope.variable_scope(prefix) as scope:
          factory(scope)
      else:
        factory(prefix)

      # check that all the variables names starts
      # with the proper scope.
      variables_lib.global_variables_initializer()
      all_vars = variables_lib.global_variables()
      prefix = prefix or "bidirectional_rnn"
      scope_vars = [v for v in all_vars if v.name.startswith(prefix + "/")]
      tf_logging.info("BiRNN with scope: %s (%s)" %
                      (prefix, "scope" if use_outer_scope else "str"))
      for v in scope_vars:
        tf_logging.info(v.name)
      self.assertEqual(len(scope_vars), len(all_vars))

  def testBidirectionalRNNScope(self):

    def factory(scope):
      return self._createBidirectionalRNN(
          use_gpu=True, use_shape=True, use_sequence_length=True, scope=scope)

    self._testScope(factory, use_outer_scope=True)
    self._testScope(factory, use_outer_scope=False)
    self._testScope(factory, prefix=None, use_outer_scope=False)

  def testBidirectionalDynamicRNNScope(self):

    def get_factory(use_time_major):

      def factory(scope):
        return self._createBidirectionalDynamicRNN(
            use_gpu=True,
            use_shape=True,
            use_state_tuple=True,
            use_sequence_length=True,
            use_time_major=use_time_major,
            scope=scope)

      return factory

    self._testScope(get_factory(True), use_outer_scope=True)
    self._testScope(get_factory(True), use_outer_scope=False)
    self._testScope(get_factory(True), prefix=None, use_outer_scope=False)
    self._testScope(get_factory(False), use_outer_scope=True)
    self._testScope(get_factory(False), use_outer_scope=False)
    self._testScope(get_factory(False), prefix=None, use_outer_scope=False)


class MultiDimensionalLSTMTest(test.TestCase):

  def setUp(self):
    self._seed = 23489
    np.random.seed(self._seed)

  def testMultiDimensionalLSTMAllRNNContainers(self):
    feature_dims = (3, 4, 5)
    input_size = feature_dims
    batch_size = 2
    max_length = 8
    sequence_length = [4, 6]
    with self.test_session(graph=ops_lib.Graph()) as sess:
      inputs = max_length * [
          array_ops.placeholder(
              dtypes.float32, shape=(None,) + input_size)
      ]
      inputs_using_dim = max_length * [
          array_ops.placeholder(
              dtypes.float32, shape=(batch_size,) + input_size)
      ]
      inputs_c = array_ops.stack(inputs)
      # Create a cell for the whole test. This is fine because the cell has no
      # variables.
      cell = DummyMultiDimensionalLSTM(feature_dims)
      state_saver = TestStateSaver(batch_size, input_size)
      outputs_static, state_static = rnn.static_rnn(
          cell, inputs, dtype=dtypes.float32, sequence_length=sequence_length)
      outputs_dynamic, state_dynamic = rnn.dynamic_rnn(
          cell,
          inputs_c,
          dtype=dtypes.float32,
          time_major=True,
          sequence_length=sequence_length)
      outputs_bid, state_fw, state_bw = rnn.static_bidirectional_rnn(
          cell,
          cell,
          inputs_using_dim,
          dtype=dtypes.float32,
          sequence_length=sequence_length)
      outputs_sav, state_sav = rnn.static_state_saving_rnn(
          cell,
          inputs_using_dim,
          sequence_length=sequence_length,
          state_saver=state_saver,
          state_name=("h", "c"))

      self.assertEqual(outputs_dynamic.get_shape().as_list(),
                       inputs_c.get_shape().as_list())
      for out, inp in zip(outputs_static, inputs):
        self.assertEqual(out.get_shape().as_list(), inp.get_shape().as_list())
      for out, inp in zip(outputs_bid, inputs_using_dim):
        input_shape_list = inp.get_shape().as_list()
        # fwd and bwd activations are concatenated along the second dim.
        input_shape_list[1] *= 2
        self.assertEqual(out.get_shape().as_list(), input_shape_list)

      variables_lib.global_variables_initializer().run()

      input_total_size = (batch_size,) + input_size
      input_value = np.random.randn(*input_total_size)
      outputs_static_v = sess.run(outputs_static,
                                  feed_dict={inputs[0]: input_value})
      outputs_dynamic_v = sess.run(outputs_dynamic,
                                   feed_dict={inputs[0]: input_value})
      outputs_bid_v = sess.run(outputs_bid,
                               feed_dict={inputs_using_dim[0]: input_value})
      outputs_sav_v = sess.run(outputs_sav,
                               feed_dict={inputs_using_dim[0]: input_value})

      self.assertAllEqual(outputs_static_v, outputs_dynamic_v)
      self.assertAllEqual(outputs_static_v, outputs_sav_v)
      outputs_static_array = np.array(outputs_static_v)
      outputs_static_array_double = np.concatenate(
          (outputs_static_array, outputs_static_array), axis=2)
      outputs_bid_array = np.array(outputs_bid_v)
      self.assertAllEqual(outputs_static_array_double, outputs_bid_array)

      state_static_v = sess.run(state_static,
                                feed_dict={inputs[0]: input_value})
      state_dynamic_v = sess.run(state_dynamic,
                                 feed_dict={inputs[0]: input_value})
      state_bid_fw_v = sess.run(state_fw,
                                feed_dict={inputs_using_dim[0]: input_value})
      state_bid_bw_v = sess.run(state_bw,
                                feed_dict={inputs_using_dim[0]: input_value})
      state_sav_v = sess.run(state_sav,
                             feed_dict={inputs_using_dim[0]: input_value})
      self.assertAllEqual(np.hstack(state_static_v), np.hstack(state_dynamic_v))
      self.assertAllEqual(np.hstack(state_static_v), np.hstack(state_sav_v))
      self.assertAllEqual(np.hstack(state_static_v), np.hstack(state_bid_fw_v))
      self.assertAllEqual(np.hstack(state_static_v), np.hstack(state_bid_bw_v))


class NestedLSTMTest(test.TestCase):

  def setUp(self):
    self._seed = 23489
    np.random.seed(self._seed)

  def testNestedIOLSTMAllRNNContainers(self):
    input_size = 5
    batch_size = 2
    state_size = 6
    max_length = 8
    sequence_length = [4, 6]
    with self.test_session(graph=ops_lib.Graph()) as sess:
      state_saver = TestStateSaver(batch_size, state_size)
      single_input = (array_ops.placeholder(
          dtypes.float32, shape=(None, input_size)), array_ops.placeholder(
              dtypes.float32, shape=(None, input_size)))
      inputs = max_length * [single_input]
      inputs_c = (array_ops.stack([input_[0] for input_ in inputs]),
                  array_ops.stack([input_[1] for input_ in inputs]))
      single_input_using_dim = (
          array_ops.placeholder(
              dtypes.float32, shape=(batch_size, input_size)),
          array_ops.placeholder(
              dtypes.float32, shape=(batch_size, input_size)))
      inputs_using_dim = max_length * [single_input_using_dim]

      # Create a cell for the whole test. This is fine because the cell has no
      # variables.
      cell = NestedRNNCell()
      outputs_dynamic, state_dynamic = rnn.dynamic_rnn(
          cell,
          inputs_c,
          dtype=dtypes.float32,
          time_major=True,
          sequence_length=sequence_length)
      outputs_static, state_static = rnn.static_rnn(
          cell, inputs, dtype=dtypes.float32, sequence_length=sequence_length)
      outputs_bid, state_fw, state_bw = rnn.static_bidirectional_rnn(
          cell,
          cell,
          inputs_using_dim,
          dtype=dtypes.float32,
          sequence_length=sequence_length)
      outputs_sav, state_sav = rnn.static_state_saving_rnn(
          cell,
          inputs_using_dim,
          sequence_length=sequence_length,
          state_saver=state_saver,
          state_name=("h", "c"))

      def _assert_same_shape(input1, input2, double=False):
        flat_input1 = nest.flatten(input1)
        flat_input2 = nest.flatten(input2)
        for inp1, inp2 in zip(flat_input1, flat_input2):
          input_shape = inp1.get_shape().as_list()
          if double:
            input_shape[1] *= 2
          self.assertEqual(input_shape, inp2.get_shape().as_list())

      _assert_same_shape(inputs_c, outputs_dynamic)
      _assert_same_shape(inputs, outputs_static)
      _assert_same_shape(inputs_using_dim, outputs_sav)
      _assert_same_shape(inputs_using_dim, outputs_bid, double=True)

      variables_lib.global_variables_initializer().run()

      input_total_size = (batch_size, input_size)
      input_value = (np.random.randn(*input_total_size),
                     np.random.randn(*input_total_size))
      outputs_dynamic_v = sess.run(outputs_dynamic,
                                   feed_dict={single_input: input_value})
      outputs_static_v = sess.run(outputs_static,
                                  feed_dict={single_input: input_value})
      outputs_sav_v = sess.run(outputs_sav,
                               feed_dict={single_input_using_dim: input_value})
      outputs_bid_v = sess.run(outputs_bid,
                               feed_dict={single_input_using_dim: input_value})

      self.assertAllEqual(outputs_static_v,
                          np.transpose(outputs_dynamic_v, (1, 0, 2, 3)))
      self.assertAllEqual(outputs_static_v, outputs_sav_v)
      outputs_static_array = np.array(outputs_static_v)
      outputs_static_array_double = np.concatenate(
          (outputs_static_array, outputs_static_array), axis=3)
      outputs_bid_array = np.array(outputs_bid_v)
      self.assertAllEqual(outputs_static_array_double, outputs_bid_array)

      state_dynamic_v = sess.run(state_dynamic,
                                 feed_dict={single_input: input_value})
      state_static_v = sess.run(state_static,
                                feed_dict={single_input: input_value})
      state_bid_fw_v = sess.run(state_fw,
                                feed_dict={single_input_using_dim: input_value})
      state_bid_bw_v = sess.run(state_bw,
                                feed_dict={single_input_using_dim: input_value})
      state_sav_v = sess.run(state_sav,
                             feed_dict={single_input_using_dim: input_value})
      self.assertAllEqual(np.hstack(state_static_v), np.hstack(state_dynamic_v))
      self.assertAllEqual(np.hstack(state_static_v), np.hstack(state_sav_v))
      self.assertAllEqual(np.hstack(state_static_v), np.hstack(state_bid_fw_v))
      self.assertAllEqual(np.hstack(state_static_v), np.hstack(state_bid_bw_v))


class StateSaverRNNTest(test.TestCase):

  def setUp(self):
    self._seed = 23489
    np.random.seed(self._seed)

  def _testScope(self, factory, prefix="prefix", use_outer_scope=True):
    with self.test_session(use_gpu=True, graph=ops_lib.Graph()):
      if use_outer_scope:
        with variable_scope.variable_scope(prefix) as scope:
          factory(scope)
      else:
        factory(prefix)
        variables_lib.global_variables_initializer()

      # check that all the variables names starts
      # with the proper scope.
      all_vars = variables_lib.global_variables()
      prefix = prefix or "rnn"
      scope_vars = [v for v in all_vars if v.name.startswith(prefix + "/")]
      tf_logging.info("RNN with scope: %s (%s)" %
                      (prefix, "scope" if use_outer_scope else "str"))
      for v in scope_vars:
        tf_logging.info(v.name)
      self.assertEqual(len(scope_vars), len(all_vars))

  def testStateSaverRNNScope(self):
    num_units = 3
    input_size = 5
    batch_size = 2
    max_length = 8

    def factory(scope):
      initializer = init_ops.random_uniform_initializer(
          -0.01, 0.01, seed=self._seed)
      state_saver = TestStateSaver(batch_size, 2 * num_units)
      cell = rnn_cell.LSTMCell(
          num_units,
          use_peepholes=False,
          initializer=initializer,
          state_is_tuple=False)
      inputs = max_length * [
          array_ops.placeholder(
              dtypes.float32, shape=(batch_size, input_size))
      ]
      return rnn.static_state_saving_rnn(
          cell,
          inputs,
          state_saver=state_saver,
          state_name="save_lstm",
          scope=scope)

    self._testScope(factory, use_outer_scope=True)
    self._testScope(factory, use_outer_scope=False)
    self._testScope(factory, prefix=None, use_outer_scope=False)


class GRUTest(test.TestCase):

  def setUp(self):
    self._seed = 23489
    np.random.seed(self._seed)

  def _testDynamic(self, use_gpu):
    time_steps = 8
    num_units = 3
    input_size = 5
    batch_size = 2

    input_values = np.random.randn(time_steps, batch_size, input_size)

    sequence_length = np.random.randint(0, time_steps, size=batch_size)

    with self.test_session(use_gpu=use_gpu, graph=ops_lib.Graph()) as sess:
      concat_inputs = array_ops.placeholder(
          dtypes.float32, shape=(time_steps, batch_size, input_size))

      cell = rnn_cell.GRUCell(num_units=num_units)

      with variable_scope.variable_scope("dynamic_scope"):
        outputs_dynamic, state_dynamic = rnn.dynamic_rnn(
            cell,
            inputs=concat_inputs,
            sequence_length=sequence_length,
            time_major=True,
            dtype=dtypes.float32)

      feeds = {concat_inputs: input_values}

      # Initialize
      variables_lib.global_variables_initializer().run(feed_dict=feeds)

      sess.run([outputs_dynamic, state_dynamic], feed_dict=feeds)

  def testDynamic(self):
    self._testDynamic(use_gpu=False)
    self._testDynamic(use_gpu=True)

  def _testScope(self, factory, prefix="prefix", use_outer_scope=True):
    with self.test_session(use_gpu=True, graph=ops_lib.Graph()):
      if use_outer_scope:
        with variable_scope.variable_scope(prefix) as scope:
          factory(scope)
      else:
        factory(prefix)
        variables_lib.global_variables_initializer()

      # check that all the variables names starts
      # with the proper scope.
      all_vars = variables_lib.global_variables()
      prefix = prefix or "rnn"
      scope_vars = [v for v in all_vars if v.name.startswith(prefix + "/")]
      tf_logging.info("RNN with scope: %s (%s)" %
                      (prefix, "scope" if use_outer_scope else "str"))
      for v in scope_vars:
        tf_logging.info(v.name)
      self.assertEqual(len(scope_vars), len(all_vars))

  def testDynamicScope(self):
    time_steps = 8
    num_units = 3
    input_size = 5
    batch_size = 2
    sequence_length = np.random.randint(0, time_steps, size=batch_size)

    def factory(scope):
      concat_inputs = array_ops.placeholder(
          dtypes.float32, shape=(time_steps, batch_size, input_size))
      cell = rnn_cell.GRUCell(num_units=num_units)
      return rnn.dynamic_rnn(
          cell,
          inputs=concat_inputs,
          sequence_length=sequence_length,
          time_major=True,
          dtype=dtypes.float32,
          scope=scope)

    self._testScope(factory, use_outer_scope=True)
    self._testScope(factory, use_outer_scope=False)
    self._testScope(factory, prefix=None, use_outer_scope=False)


class RawRNNTest(test.TestCase):

  def setUp(self):
    self._seed = 23489
    np.random.seed(self._seed)

  def _testRawRNN(self, max_time):
    with self.test_session(graph=ops_lib.Graph()) as sess:
      batch_size = 16
      input_depth = 4
      num_units = 3

      inputs = array_ops.placeholder(
          shape=(max_time, batch_size, input_depth), dtype=dtypes.float32)
      sequence_length = array_ops.placeholder(
          shape=(batch_size,), dtype=dtypes.int32)
      inputs_ta = tensor_array_ops.TensorArray(
          dtype=dtypes.float32, size=array_ops.shape(inputs)[0])
      inputs_ta = inputs_ta.unstack(inputs)

      cell = rnn_cell.LSTMCell(num_units, state_is_tuple=True)

      def loop_fn(time_, cell_output, cell_state, unused_loop_state):
        emit_output = cell_output  # == None for time == 0
        if cell_output is None:  # time == 0
          next_state = cell.zero_state(batch_size, dtypes.float32)
        else:
          next_state = cell_state  # copy state through
        elements_finished = (time_ >= sequence_length)
        finished = math_ops.reduce_all(elements_finished)
        # For the very final iteration, we must emit a dummy input
        next_input = control_flow_ops.cond(
            finished,
            lambda: array_ops.zeros([batch_size, input_depth], dtype=dtypes.float32),
            lambda: inputs_ta.read(time_))
        return (elements_finished, next_input, next_state, emit_output, None)

      reuse_scope = variable_scope.get_variable_scope()

      outputs_ta, final_state, _ = rnn.raw_rnn(cell, loop_fn, scope=reuse_scope)
      outputs = outputs_ta.stack()

      reuse_scope.reuse_variables()
      outputs_dynamic_rnn, final_state_dynamic_rnn = rnn.dynamic_rnn(
          cell,
          inputs,
          time_major=True,
          dtype=dtypes.float32,
          sequence_length=sequence_length,
          scope=reuse_scope)

      variables = variables_lib.trainable_variables()
      gradients = gradients_impl.gradients([outputs, final_state],
                                           [inputs] + variables)
      gradients_dynamic_rnn = gradients_impl.gradients(
          [outputs_dynamic_rnn, final_state_dynamic_rnn], [inputs] + variables)

      variables_lib.global_variables_initializer().run()

      rand_input = np.random.randn(max_time, batch_size, input_depth)
      if max_time == 0:
        rand_seq_len = np.zeros(batch_size)
      else:
        rand_seq_len = np.random.randint(max_time, size=batch_size)

      # To ensure same output lengths for dynamic_rnn and raw_rnn
      rand_seq_len[0] = max_time

      (outputs_val, outputs_dynamic_rnn_val, final_state_val,
       final_state_dynamic_rnn_val) = sess.run(
           [outputs, outputs_dynamic_rnn, final_state, final_state_dynamic_rnn],
           feed_dict={inputs: rand_input,
                      sequence_length: rand_seq_len})

      self.assertAllClose(outputs_dynamic_rnn_val, outputs_val)
      self.assertAllClose(final_state_dynamic_rnn_val, final_state_val)

      # NOTE: Because with 0 time steps, raw_rnn does not have shape
      # information about the input, it is impossible to perform
      # gradients comparisons as the gradients eval will fail.  So
      # this case skips the gradients test.
      if max_time > 0:
        self.assertEqual(len(gradients), len(gradients_dynamic_rnn))
        gradients_val = sess.run(
            gradients,
            feed_dict={inputs: rand_input,
                       sequence_length: rand_seq_len})
        gradients_dynamic_rnn_val = sess.run(
            gradients_dynamic_rnn,
            feed_dict={inputs: rand_input,
                       sequence_length: rand_seq_len})
        self.assertEqual(len(gradients_val), len(gradients_dynamic_rnn_val))
        input_gradients_val = gradients_val[0]
        input_gradients_dynamic_rnn_val = gradients_dynamic_rnn_val[0]
        self.assertAllClose(input_gradients_val,
                            input_gradients_dynamic_rnn_val)
        for i in range(1, len(gradients_val)):
          self.assertAllClose(gradients_dynamic_rnn_val[i], gradients_val[i])

  def testRawRNNZeroLength(self):
    # NOTE: Because with 0 time steps, raw_rnn does not have shape
    # information about the input, it is impossible to perform
    # gradients comparisons as the gradients eval will fail.  So this
    # case skips the gradients test.
    self._testRawRNN(max_time=0)

  def testRawRNN(self):
    self._testRawRNN(max_time=10)

  def testLoopState(self):
    with self.test_session(graph=ops_lib.Graph()):
      max_time = 10
      batch_size = 16
      input_depth = 4
      num_units = 3

      inputs = np.random.randn(max_time, batch_size, input_depth)
      inputs_ta = tensor_array_ops.TensorArray(
          dtype=dtypes.float32, size=array_ops.shape(inputs)[0])
      inputs_ta = inputs_ta.unstack(inputs)

      cell = rnn_cell.LSTMCell(num_units, state_is_tuple=True)

      def loop_fn(time_, cell_output, cell_state, loop_state):
        if cell_output is None:
          loop_state = constant_op.constant([0])
          next_state = cell.zero_state(batch_size, dtypes.float32)
        else:
          loop_state = array_ops.stack([array_ops.squeeze(loop_state) + 1])
          next_state = cell_state
        emit_output = cell_output  # == None for time == 0
        elements_finished = array_ops.tile([time_ >= max_time], [batch_size])
        finished = math_ops.reduce_all(elements_finished)
        # For the very final iteration, we must emit a dummy input
        next_input = control_flow_ops.cond(
            finished,
            lambda: array_ops.zeros([batch_size, input_depth], dtype=dtypes.float32),
            lambda: inputs_ta.read(time_))
        return (elements_finished, next_input, next_state, emit_output,
                loop_state)

      r = rnn.raw_rnn(cell, loop_fn)
      loop_state = r[-1]
      self.assertEqual([10], loop_state.eval())

  def testLoopStateWithTensorArray(self):
    with self.test_session(graph=ops_lib.Graph()):
      max_time = 4
      batch_size = 16
      input_depth = 4
      num_units = 3

      inputs = np.random.randn(max_time, batch_size, input_depth)
      inputs_ta = tensor_array_ops.TensorArray(
          dtype=dtypes.float32, size=array_ops.shape(inputs)[0])
      inputs_ta = inputs_ta.unstack(inputs)

      cell = rnn_cell.LSTMCell(num_units, state_is_tuple=True)

      def loop_fn(time_, cell_output, cell_state, loop_state):
        if cell_output is None:
          loop_state = tensor_array_ops.TensorArray(
              dynamic_size=True,
              size=0,
              dtype=dtypes.int32,
              clear_after_read=False)
          loop_state = loop_state.write(0, 1)
          next_state = cell.zero_state(batch_size, dtypes.float32)
        else:
          loop_state = loop_state.write(time_,
                                        loop_state.read(time_ - 1) + time_)
          next_state = cell_state
        emit_output = cell_output  # == None for time == 0
        elements_finished = array_ops.tile([time_ >= max_time], [batch_size])
        finished = math_ops.reduce_all(elements_finished)
        # For the very final iteration, we must emit a dummy input
        next_input = control_flow_ops.cond(
            finished,
            lambda: array_ops.zeros([batch_size, input_depth], dtype=dtypes.float32),
            lambda: inputs_ta.read(time_))
        return (elements_finished, next_input, next_state, emit_output,
                loop_state)

      r = rnn.raw_rnn(cell, loop_fn)
      loop_state = r[-1]
      loop_state = loop_state.stack()
      self.assertAllEqual([1, 2, 2 + 2, 4 + 3, 7 + 4], loop_state.eval())

  def testEmitDifferentStructureThanCellOutput(self):
    with self.test_session(graph=ops_lib.Graph()) as sess:
      max_time = 10
      batch_size = 16
      input_depth = 4
      num_units = 3

      inputs = np.random.randn(max_time, batch_size, input_depth)
      inputs_ta = tensor_array_ops.TensorArray(
          dtype=dtypes.float32, size=array_ops.shape(inputs)[0])
      inputs_ta = inputs_ta.unstack(inputs)
      # Verify emit shapes may be unknown by feeding a placeholder that
      # determines an emit shape.
      unknown_dim = array_ops.placeholder(dtype=dtypes.int32)

      cell = rnn_cell.LSTMCell(num_units, state_is_tuple=True)

      def loop_fn(time_, cell_output, cell_state, _):
        if cell_output is None:
          emit_output = (array_ops.zeros(
              [2, 3], dtype=dtypes.int32), array_ops.zeros(
                  [unknown_dim], dtype=dtypes.int64))
          next_state = cell.zero_state(batch_size, dtypes.float32)
        else:
          emit_output = (array_ops.ones(
              [batch_size, 2, 3], dtype=dtypes.int32), array_ops.ones(
                  [batch_size, unknown_dim], dtype=dtypes.int64))
          next_state = cell_state
        elements_finished = array_ops.tile([time_ >= max_time], [batch_size])
        finished = math_ops.reduce_all(elements_finished)
        # For the very final iteration, we must emit a dummy input
        next_input = control_flow_ops.cond(
            finished,
            lambda: array_ops.zeros([batch_size, input_depth], dtype=dtypes.float32),
            lambda: inputs_ta.read(time_))
        return (elements_finished, next_input, next_state, emit_output, None)

      r = rnn.raw_rnn(cell, loop_fn)
      output_ta = r[0]
      self.assertEqual(2, len(output_ta))
      self.assertEqual([dtypes.int32, dtypes.int64],
                       [ta.dtype for ta in output_ta])
      output = [ta.stack() for ta in output_ta]
      output_vals = sess.run(output, feed_dict={unknown_dim: 1})
      self.assertAllEqual(
          np.ones((max_time, batch_size, 2, 3), np.int32), output_vals[0])
      self.assertAllEqual(
          np.ones((max_time, batch_size, 1), np.int64), output_vals[1])

  def _testScope(self, factory, prefix="prefix", use_outer_scope=True):
    with self.test_session(use_gpu=True, graph=ops_lib.Graph()):
      if use_outer_scope:
        with variable_scope.variable_scope(prefix) as scope:
          factory(scope)
      else:
        factory(prefix)
        variables_lib.global_variables_initializer()

      # check that all the variables names starts
      # with the proper scope.
      all_vars = variables_lib.global_variables()
      prefix = prefix or "rnn"
      scope_vars = [v for v in all_vars if v.name.startswith(prefix + "/")]
      tf_logging.info("RNN with scope: %s (%s)" %
                      (prefix, "scope" if use_outer_scope else "str"))
      for v in scope_vars:
        tf_logging.info(v.name)
      self.assertEqual(len(scope_vars), len(all_vars))

  def testRawRNNScope(self):
    max_time = 10
    batch_size = 16
    input_depth = 4
    num_units = 3

    def factory(scope):
      inputs = array_ops.placeholder(
          shape=(max_time, batch_size, input_depth), dtype=dtypes.float32)
      sequence_length = array_ops.placeholder(
          shape=(batch_size,), dtype=dtypes.int32)
      inputs_ta = tensor_array_ops.TensorArray(
          dtype=dtypes.float32, size=array_ops.shape(inputs)[0])
      inputs_ta = inputs_ta.unstack(inputs)

      cell = rnn_cell.LSTMCell(num_units, state_is_tuple=True)

      def loop_fn(time_, cell_output, cell_state, unused_loop_state):
        emit_output = cell_output  # == None for time == 0
        if cell_output is None:  # time == 0
          next_state = cell.zero_state(batch_size, dtypes.float32)
        else:
          next_state = cell_state

        elements_finished = (time_ >= sequence_length)
        finished = math_ops.reduce_all(elements_finished)
        # For the very final iteration, we must emit a dummy input
        next_input = control_flow_ops.cond(
            finished,
            lambda: array_ops.zeros([batch_size, input_depth], dtype=dtypes.float32),
            lambda: inputs_ta.read(time_))
        return (elements_finished, next_input, next_state, emit_output, None)

      return rnn.raw_rnn(cell, loop_fn, scope=scope)

    self._testScope(factory, use_outer_scope=True)
    self._testScope(factory, use_outer_scope=False)
    self._testScope(factory, prefix=None, use_outer_scope=False)


class DeviceWrapperCell(rnn_cell.RNNCell):
  """Class to ensure cell calculation happens on a specific device."""

  def __init__(self, cell, device):
    self._cell = cell
    self._device = device

  @property
  def output_size(self):
    return self._cell.output_size

  @property
  def state_size(self):
    return self._cell.state_size

  def __call__(self, input_, state, scope=None):
    if self._device is not None:
      with ops_lib.device(self._device):
        return self._cell(input_, state, scope)
    else:
      return self._cell(input_, state, scope)


class TensorArrayOnCorrectDeviceTest(test.TestCase):

  def _execute_rnn_on(self,
                      rnn_device=None,
                      cell_device=None,
                      input_device=None):
    batch_size = 3
    time_steps = 7
    input_size = 5
    num_units = 10

    cell = rnn_cell.LSTMCell(num_units, use_peepholes=True)
    gpu_cell = DeviceWrapperCell(cell, cell_device)
    inputs = np.random.randn(batch_size, time_steps,
                             input_size).astype(np.float32)
    sequence_length = np.random.randint(0, time_steps, size=batch_size)

    if input_device is not None:
      with ops_lib.device(input_device):
        inputs = constant_op.constant(inputs)

    if rnn_device is not None:
      with ops_lib.device(rnn_device):
        outputs, _ = rnn.dynamic_rnn(
            gpu_cell,
            inputs,
            sequence_length=sequence_length,
            dtype=dtypes.float32)
    else:
      outputs, _ = rnn.dynamic_rnn(
          gpu_cell,
          inputs,
          sequence_length=sequence_length,
          dtype=dtypes.float32)

    with self.test_session(use_gpu=True) as sess:
      opts = config_pb2.RunOptions(trace_level=config_pb2.RunOptions.FULL_TRACE)
      run_metadata = config_pb2.RunMetadata()
      variables_lib.global_variables_initializer().run()
      sess.run(outputs, options=opts, run_metadata=run_metadata)

    return run_metadata

  def testRNNOnCPUCellOnGPU(self):
    if not test.is_gpu_available():
      return  # Test requires access to a GPU

    gpu_dev = test.gpu_device_name()
    run_metadata = self._execute_rnn_on(
        rnn_device="/cpu:0", cell_device=gpu_dev)
    step_stats = run_metadata.step_stats
<<<<<<< HEAD
    used_device = step_stats.dev_stats[0].device.lower()
    ix = 0 if (("gpu" in used_device) or ("sycl" in used_device)) else 1
=======
    ix = 0 if (gpu_dev in step_stats.dev_stats[0].device) else 1
>>>>>>> 881de45c
    gpu_stats = step_stats.dev_stats[ix].node_stats
    cpu_stats = step_stats.dev_stats[1 - ix].node_stats

    def _assert_in(op_str, in_stats, out_stats):
      self.assertTrue(any(op_str in s.node_name for s in in_stats))
      self.assertFalse(any(op_str in s.node_name for s in out_stats))

    # Writes happen at output of RNN cell
    _assert_in("TensorArrayWrite", gpu_stats, cpu_stats)
    # Gather happens on final TensorArray
    _assert_in("TensorArrayGather", gpu_stats, cpu_stats)
    # Reads happen at input to RNN cell
    _assert_in("TensorArrayRead", cpu_stats, gpu_stats)
    # Scatters happen to get initial input into TensorArray
    _assert_in("TensorArrayScatter", cpu_stats, gpu_stats)

  def testRNNOnCPUCellOnCPU(self):
    if not test.is_gpu_available():
      return  # Test requires access to a GPU

    gpu_dev = test.gpu_device_name()
    run_metadata = self._execute_rnn_on(
        rnn_device="/cpu:0", cell_device="/cpu:0",
        input_device=gpu_dev)
    step_stats = run_metadata.step_stats
<<<<<<< HEAD
    used_device = step_stats.dev_stats[0].device.lower()
    ix = 0 if (("gpu" in used_device) or ("sycl" in used_device)) else 1
=======
    ix = 0 if (gpu_dev in step_stats.dev_stats[0].device) else 1
>>>>>>> 881de45c
    gpu_stats = step_stats.dev_stats[ix].node_stats
    cpu_stats = step_stats.dev_stats[1 - ix].node_stats

    def _assert_in(op_str, in_stats, out_stats):
      self.assertTrue(any(op_str in s.node_name for s in in_stats))
      self.assertFalse(any(op_str in s.node_name for s in out_stats))

    # All TensorArray operations happen on CPU
    _assert_in("TensorArray", cpu_stats, gpu_stats)

  def testInputOnGPUCellNotDeclared(self):
    if not test.is_gpu_available():
      return  # Test requires access to a GPU

    gpu_dev = test.gpu_device_name()
    run_metadata = self._execute_rnn_on(
        input_device=gpu_dev)
    step_stats = run_metadata.step_stats
<<<<<<< HEAD
    used_device = step_stats.dev_stats[0].device.lower()
    ix = 0 if (("gpu" in used_device) or ("sycl" in used_device)) else 1
=======
    ix = 0 if (gpu_dev in step_stats.dev_stats[0].device) else 1
>>>>>>> 881de45c
    gpu_stats = step_stats.dev_stats[ix].node_stats
    cpu_stats = step_stats.dev_stats[1 - ix].node_stats

    def _assert_in(op_str, in_stats, out_stats):
      self.assertTrue(any(op_str in s.node_name for s in in_stats))
      self.assertFalse(any(op_str in s.node_name for s in out_stats))

    # Everything happens on GPU
    _assert_in("TensorArray", gpu_stats, cpu_stats)


if __name__ == "__main__":
  test.main()<|MERGE_RESOLUTION|>--- conflicted
+++ resolved
@@ -2211,12 +2211,7 @@
     run_metadata = self._execute_rnn_on(
         rnn_device="/cpu:0", cell_device=gpu_dev)
     step_stats = run_metadata.step_stats
-<<<<<<< HEAD
-    used_device = step_stats.dev_stats[0].device.lower()
-    ix = 0 if (("gpu" in used_device) or ("sycl" in used_device)) else 1
-=======
     ix = 0 if (gpu_dev in step_stats.dev_stats[0].device) else 1
->>>>>>> 881de45c
     gpu_stats = step_stats.dev_stats[ix].node_stats
     cpu_stats = step_stats.dev_stats[1 - ix].node_stats
 
@@ -2242,12 +2237,7 @@
         rnn_device="/cpu:0", cell_device="/cpu:0",
         input_device=gpu_dev)
     step_stats = run_metadata.step_stats
-<<<<<<< HEAD
-    used_device = step_stats.dev_stats[0].device.lower()
-    ix = 0 if (("gpu" in used_device) or ("sycl" in used_device)) else 1
-=======
     ix = 0 if (gpu_dev in step_stats.dev_stats[0].device) else 1
->>>>>>> 881de45c
     gpu_stats = step_stats.dev_stats[ix].node_stats
     cpu_stats = step_stats.dev_stats[1 - ix].node_stats
 
@@ -2266,12 +2256,7 @@
     run_metadata = self._execute_rnn_on(
         input_device=gpu_dev)
     step_stats = run_metadata.step_stats
-<<<<<<< HEAD
-    used_device = step_stats.dev_stats[0].device.lower()
-    ix = 0 if (("gpu" in used_device) or ("sycl" in used_device)) else 1
-=======
     ix = 0 if (gpu_dev in step_stats.dev_stats[0].device) else 1
->>>>>>> 881de45c
     gpu_stats = step_stats.dev_stats[ix].node_stats
     cpu_stats = step_stats.dev_stats[1 - ix].node_stats
 
