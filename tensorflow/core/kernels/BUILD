# Description:
# Op kernel implementations for TensorFlow.
#
# Note: Any test that uses GPU support and which we would like to
# benchmark should be linked statically so that it can be executed
# from a py_binary or cuda_py_test test logger.  For such a test,
# append "_gpu" to the test name to invoke the GPU benchmarks.  Example:
#
#   # for CPU tests
#   $ bazel test --config opt //third_party/tensorflow/core/kernels:my_op_test
#   # for GPU benchmarks
#   $ bazel run --config opt --config=cuda //third_party/tensorflow/core/kernels:my_op_test_gpu -- --benchmarks=..
#
package(default_visibility = ["//visibility:public"])

licenses(["notice"])  # Apache 2.0

package_group(
    name = "friends",
    packages = [
        "//learning/brain/contrib/...",
        "//learning/brain/research/sparse_matrix/...",
        "//learning/faster_training/...",
        "//tensorflow/...",
    ],
)

load(
    "//tensorflow:tensorflow.bzl",
    "if_android",
    "tf_cc_test",
    "tf_cc_tests",
    "tf_cc_binary",
    "tf_copts",
    "tf_cuda_library",
    "tf_opts_nortti_if_android",
    "tf_kernel_library",
    "tf_mkl_kernel_library",
    "cc_header_only_library",
    "if_not_windows",
    "if_override_eigen_strong_inline",
)
load("@local_config_sycl//sycl:build_defs.bzl", "if_sycl")
load("//tensorflow:tensorflow.bzl", "tf_cuda_cc_test")
load("//tensorflow:tensorflow.bzl", "tf_cuda_cc_tests")
load(
    "//tensorflow/core:platform/default/build_config.bzl",
    "tf_proto_library",
    "tf_kernel_tests_linkstatic",
)
load(
    "//third_party/mkl:build_defs.bzl",
    "if_mkl",
)
load(
    "//third_party/acl:build_defs.bzl",
    "if_acl",
)
load("@local_config_cuda//cuda:build_defs.bzl", "if_cuda")

config_setting(
    # Add "--define tensorflow_xsmm=1" to your build command to use libxsmm for
    # sparse matrix multiplications. You will also need appropriate -mavx*
    # options, as required by specific op you use.
    name = "xsmm",
    values = {
        "define": "tensorflow_xsmm=1",
    },
)

config_setting(
    # Add "--define tensorflow_xsmm_convolutions=1" to your build command to
    # use libxsmm for forward convolutions. You will also need appropriate
    # -mavx* # options, as required by specific op you use.
    name = "xsmm_convolutions",
    values = {
        "define": "tensorflow_xsmm_convolutions=1",
    },
)

config_setting(
    # Add "--define tensorflow_xsmm_convolutions=1 --define
    # tensorflow_xsmm_backward_convolutions=1" to your build command to use libxsmm for
    # backward convolutions (and possibly more in the future). You will also
    # need appropriate -mavx* options, as required by specific op you use.
    name = "xsmm_backward_convolutions",
    values = {
        "define": "tensorflow_xsmm_backward_convolutions=1",
    },
)

# Public support libraries ----------------------------------------------------

cc_library(
    name = "assign_op",
    hdrs = ["assign_op.h"],
    deps = [
        "//tensorflow/core:framework",
        "//third_party/eigen3",
    ],
)

tf_kernel_library(
    name = "strided_slice_op",
    srcs = [
        "strided_slice_op.cc",
        "strided_slice_op_inst_0.cc",
        "strided_slice_op_inst_1.cc",
        "strided_slice_op_inst_2.cc",
        "strided_slice_op_inst_3.cc",
        "strided_slice_op_inst_4.cc",
        "strided_slice_op_inst_5.cc",
        "strided_slice_op_inst_6.cc",
        "strided_slice_op_inst_7.cc",
    ],
    hdrs = [
        "slice_op.h",
        "strided_slice_op.h",
        "strided_slice_op_impl.h",
    ],
    gpu_srcs = [
        "slice_op.h",
        "strided_slice_op.h",
        "strided_slice_op_impl.h",
        "strided_slice_op_gpu.cu.cc",
    ],
    deps = [
        ":bounds_check",
        ":dense_update_functor",
        ":ops_util",
        ":variable_ops",
        "//tensorflow/core:framework",
        "//tensorflow/core:lib",
        "//third_party/eigen3",
    ],
)

tf_kernel_library(
    name = "collective_ops",
    prefix = "collective_ops",
    deps = [
        "//tensorflow/core:collective_ops_op_lib",
        "//tensorflow/core:framework",
        "//tensorflow/core:lib",
        "//tensorflow/core:protos_all_cc",
    ],
)

tf_kernel_library(
    name = "concat_lib",
    srcs = [
        "concat_lib_cpu.cc",
        "concat_lib_gpu.cc",
    ],
    hdrs = [
        "concat_lib.h",
        "concat_lib_cpu.h",
    ],
    gpu_srcs = [
        "concat_lib_gpu_impl.cu.cc",
        "concat_lib.h",
        "cuda_device_array.h",
        "cuda_device_array_gpu.h",
    ],
    deps = [
        ":bounds_check",
        "//tensorflow/core:framework",
        "//third_party/eigen3",
    ],
    alwayslink = 0,
)

cc_library(
    name = "concat_lib_hdrs",
    hdrs = [
        "concat_lib.h",
        "concat_lib_cpu.h",
    ],
    deps = ["//third_party/eigen3"],
)

cc_library(
    name = "conv_2d",
    hdrs = ["conv_2d.h"],
    deps = [
        ":eigen_helpers",
        ":gpu_util_hdrs",
        "//tensorflow/core:framework",
        "//third_party/eigen3",
    ],
)

cc_library(
    name = "conv_2d_hdrs",
    hdrs = ["conv_2d.h"],
    deps = [
        ":eigen_helpers",
        "//third_party/eigen3",
    ],
)

tf_kernel_library(
    name = "extract_image_patches_op",
    prefix = "extract_image_patches_op",
    deps = [
        ":bounds_check",
        ":eigen_helpers",
        ":ops_util",
        "//tensorflow/core:framework",
        "//tensorflow/core:lib",
        "//third_party/eigen3",
    ],
)

cc_library(
    name = "conv_3d",
    hdrs = ["conv_3d.h"],
    deps = [
        ":eigen_helpers",
        "//tensorflow/core:framework",
    ],
)

tf_kernel_library(
    name = "fill_functor",
    prefix = "fill_functor",
    deps = [
        "//tensorflow/core:framework",
        "//third_party/eigen3",
    ],
)

cc_library(
    name = "initializable_lookup_table",
    srcs = ["initializable_lookup_table.cc"],
    hdrs = ["initializable_lookup_table.h"],
    deps = [
        "//tensorflow/core:framework",
        "//tensorflow/core:lib",
    ],
)

cc_library(
    name = "lookup_util",
    srcs = ["lookup_util.cc"],
    hdrs = ["lookup_util.h"],
    deps = [
        ":initializable_lookup_table",
        "//tensorflow/core:framework",
        "//tensorflow/core:lib",
        "//tensorflow/core:lib_internal",
    ],
)

tf_cuda_library(
    name = "ops_testutil",
    testonly = 1,
    srcs = ["ops_testutil.cc"],
    hdrs = ["ops_testutil.h"],
    cuda_deps = [
        "//tensorflow/core:gpu_lib",
        "//tensorflow/core:gpu_runtime",
    ],
    deps = [
        "//tensorflow/core:core_cpu",
        "//tensorflow/core:core_cpu_internal",
        "//tensorflow/core:framework",
        "//tensorflow/core:lib",
        "//tensorflow/core:lib_internal",
        "//tensorflow/core:protos_all_cc",
        "//tensorflow/core:tensor_testutil",
        "//tensorflow/core:test",
    ],
)

cc_library(
    name = "ops_util",
    srcs = ["ops_util.cc"],
    hdrs = ["ops_util.h"],
    copts = if_not_windows(["-Wno-sign-compare"]),
    deps = [
        "//tensorflow/core:framework",
        "//tensorflow/core:lib",
        "//tensorflow/core:protos_all_cc",
        "//third_party/eigen3",

    ] + if_sycl([
        "@local_config_sycl//sycl:syclrt",
    ]),
)

cc_library(
    name = "ops_util_hdrs",
    hdrs = ["ops_util.h"],
    deps = ["//third_party/eigen3"],
)

cc_library(
    name = "conv_ops_gpu_hdrs",
    hdrs = ["conv_ops_gpu.h"],
)

cc_library(
    name = "gpu_util_hdrs",
    hdrs = ["gpu_utils.h"],
)

tf_cc_test(
    name = "ops_util_test",
    size = "small",
    srcs = ["ops_util_test.cc"],
    deps = [
        ":ops_util",
        "//tensorflow/core:framework",
        "//tensorflow/core:test",
        "//tensorflow/core:test_main",
        "//third_party/eigen3",
    ],
)

cc_library(
    name = "reshape_util",
    srcs = ["reshape_util.cc"],
    hdrs = ["reshape_util.h"],
    deps = [
        "//tensorflow/core:framework",
        "//tensorflow/core:lib",
        "//tensorflow/core:protos_all_cc",
    ],
)

tf_cc_test(
    name = "variable_ops_test",
    size = "small",
    srcs = ["variable_ops_test.cc"],
    deps = [
        "//tensorflow/core:all_kernels",
        "//tensorflow/core:core_cpu",
        "//tensorflow/core:direct_session_internal",
        "//tensorflow/core:framework",
        "//tensorflow/core:lib",
        "//tensorflow/core:test",
        "//tensorflow/core:test_main",
    ],
)

tf_kernel_library(
    name = "stage_op",
    srcs = ["stage_op.cc"],
    deps = [
        "//tensorflow/core:framework",
        "//tensorflow/core:lib",
    ],
)

tf_kernel_library(
    name = "map_stage_op",
    srcs = ["map_stage_op.cc"],
    deps = [
        "//tensorflow/core:framework",
        "//tensorflow/core:lib",
    ],
)

cc_library(
    name = "queue_base",
    srcs = ["queue_base.cc"],
    hdrs = ["queue_base.h"],
    deps = [
        ":batch_util",
        "//tensorflow/core:framework",
        "//tensorflow/core:lib",
        "//tensorflow/core:protos_all_cc",
    ],
)

cc_library(
    name = "queue_op",
    hdrs = ["queue_op.h"],
    deps = [
        ":queue_base",
        "//tensorflow/core:framework",
        "//tensorflow/core:lib",
    ],
)

cc_library(
    name = "priority_queue",
    srcs = ["priority_queue.cc"],
    hdrs = ["priority_queue.h"],
    deps = [
        ":batch_util",
        ":queue_base",
        ":typed_queue",
        "//tensorflow/core:framework",
        "//tensorflow/core:lib",
        "//tensorflow/core:protos_all_cc",
    ],
)

cc_library(
    name = "batch_kernels",
    srcs = ["batch_kernels.cc"],
    deps = [
        "//tensorflow/core:batch_ops_op_lib",
        "//tensorflow/core:framework_headers_lib",
        "//tensorflow/core:protos_all_cc",
        "//tensorflow/core/kernels:concat_lib_hdrs",
        "//tensorflow/core/kernels:ops_util_hdrs",
        "//tensorflow/core/kernels:split_lib_hdrs",
        "//tensorflow/core/kernels/batching_util:periodic_function_dynamic",
        "//tensorflow/core/kernels/batching_util:shared_batch_scheduler_hdrs",
    ],
    alwayslink = 1,
)

tf_kernel_library(
    name = "record_input_op",
    srcs = [
        "record_input_op.cc",
        "record_yielder.cc",
        "record_yielder.h",
    ],
    deps = [
        "//tensorflow/core:framework",
        "//tensorflow/core:lib",
    ],
)

cc_library(
    name = "save_restore_tensor",
    srcs = ["save_restore_tensor.cc"],
    hdrs = ["save_restore_tensor.h"],
    copts = if_not_windows(["-Wno-sign-compare"]),
    deps = [
        ":bounds_check",
        "//tensorflow/core:framework",
        "//tensorflow/core:lib",
        "//tensorflow/core/util/tensor_bundle",
    ],
)

tf_kernel_library(
    name = "split_lib",
    srcs = ["split_lib_cpu.cc"],
    hdrs = ["split_lib.h"],
    gpu_srcs = [
        "split_lib_gpu.cu.cc",
        "split_lib.h",
    ],
    deps = [
        ":cuda_device_array",
        "//tensorflow/core:framework",
        "//third_party/eigen3",
    ],
    alwayslink = 0,
)

cc_library(
    name = "split_lib_hdrs",
    hdrs = [
        "split_lib.h",
    ],
    deps = [
        "//tensorflow/core:framework_lite",
        "//third_party/eigen3",
    ],
)

cc_library(
    name = "typed_queue",
    hdrs = ["typed_queue.h"],
    deps = [
        ":queue_base",
        "//tensorflow/core:framework",
    ],
)

cc_library(
    name = "training_op_helpers",
    srcs = ["training_op_helpers.cc"],
    hdrs = ["training_op_helpers.h"],
    visibility = [":friends"],
    deps = [
        ":dense_update_functor",
        ":variable_ops",
        "//tensorflow/core:framework",
        "//tensorflow/core:lib",
    ],
)

cc_library(
    name = "bounds_check",
    hdrs = ["bounds_check.h"],
    visibility = [":friends"],
    deps = [
        "//tensorflow/core:framework_lite",
        "//third_party/eigen3",
    ],
)

cc_library(
    name = "warn_about_ints",
    srcs = ["warn_about_ints.cc"],
    hdrs = ["warn_about_ints.h"],
    deps = [
        "//tensorflow/core:framework",
        "//tensorflow/core:protos_all_cc",
    ],
)

# Private support libraries ---------------------------------------------------

cc_header_only_library(
    name = "bounds_check_lib",
    deps = [":bounds_check"],
)

cc_library(
    name = "cuda_device_array",
    hdrs = [
        "cuda_device_array.h",
        "cuda_device_array_gpu.h",
    ],
    visibility = ["//tensorflow:__subpackages__"],
    deps = [
        "//tensorflow/core:framework",
        "//tensorflow/core:gpu_headers_lib",
        "//tensorflow/core:lib",
    ],
)

cc_library(
    name = "eigen_helpers",
    hdrs = [
        "eigen_activations.h",
        "eigen_attention.h",
        "eigen_backward_cuboid_convolutions.h",
        "eigen_backward_spatial_convolutions.h",
        "eigen_cuboid_convolution.h",
        "eigen_pooling.h",
        "eigen_softmax.h",
        "eigen_spatial_convolutions.h",
        "eigen_volume_patch.h",
    ],
    deps = [
        "//third_party/eigen3",
    ],
)

cc_library(
    name = "image_resizer_state",
    hdrs = ["image_resizer_state.h"],
    visibility = ["//visibility:private"],
    deps = [
        ":bounds_check",
        "//tensorflow/core:framework",
        "//tensorflow/core:lib",
        "//third_party/eigen3",
    ],
)

cc_header_only_library(
    name = "image_resizer_state_lib",
    deps = [":image_resizer_state"],
)

# OpKernel libraries ----------------------------------------------------------

ARRAY_DEPS = [
    ":bounds_check",
    ":concat_lib",
    ":fill_functor",
    ":gather_functor",
    ":ops_util",
    ":transpose_functor",
    "//tensorflow/core:array_grad",
    "//tensorflow/core:array_ops_op_lib",
    "//tensorflow/core:core_cpu",
    "//tensorflow/core:framework",
    "//tensorflow/core:lib",
    "//tensorflow/core:lib_internal",
    "//tensorflow/core:proto_text",
    "//tensorflow/core:protos_all_cc",
    "//third_party/eigen3",
] + if_sycl(["//tensorflow/core:sycl_runtime"])

cc_library(
    name = "array_not_windows",
    deps = [
        ":immutable_constant_op",
    ],
)

tf_kernel_library(
    name = "immutable_constant_op",
    prefix = "immutable_constant_op",
    deps = ARRAY_DEPS,
)

tf_kernel_library(
    name = "set_kernels",
    prefix = "set_kernels",
    deps = [
        "//tensorflow/core:framework_headers_lib",
        "//tensorflow/core:lib",
        "//tensorflow/core:set_ops_op_lib",
        "//third_party/eigen3",
    ],
)

tf_kernel_library(
    name = "debug_ops",
    prefix = "debug_ops",
    deps = ARRAY_DEPS + [
        "//tensorflow/core:gpu_runtime",
        "//tensorflow/core/debug:debug_io_utils",
    ],
)

cc_library(
    name = "array",
    deps = [
        ":batch_space_ops",
        ":bcast_ops",
        ":bitcast_op",
        ":broadcast_to_op",
        ":concat_op",
        ":constant_op",
        ":depth_space_ops",
        ":diag_op",
        ":edit_distance_op",
        ":extract_image_patches_op",
        ":gather_nd_op",
        ":gather_op",
        ":guarantee_const_op",
        ":identity_n_op",
        ":identity_op",
        ":inplace_ops",
        ":listdiff_op",
        ":matrix_band_part_op",
        ":matrix_diag_op",
        ":matrix_set_diag_op",
        ":mirror_pad_op",
        ":one_hot_op",
        ":pack_op",
        ":pad_op",
        ":quantize_and_dequantize_op",
        ":reshape_op",
        ":reverse_op",
        ":reverse_sequence_op",
        ":shape_ops",
        ":slice_op",
        ":snapshot_op",
        ":split_op",
        ":split_v_op",
        ":strided_slice_op",
        ":tile_ops",
        ":transpose_op",
        ":unique_op",
        ":unpack_op",
        ":unravel_index_op",
        ":where_op",
    ],
)

tf_kernel_library(
    name = "bcast_ops",
    prefix = "bcast_ops",
    deps = ARRAY_DEPS,
)

tf_kernel_library(
    name = "bitcast_op",
    prefix = "bitcast_op",
    deps = ARRAY_DEPS,
)

tf_kernel_library(
    name = "broadcast_to_op",
    prefix = "broadcast_to_op",
    deps = ARRAY_DEPS,
)

tf_kernel_library(
    name = "concat_op",
    prefix = "concat_op",
    deps = ARRAY_DEPS,
)

tf_kernel_library(
    name = "guarantee_const_op",
    prefix = "guarantee_const_op",
    deps = ARRAY_DEPS,
)

tf_kernel_library(
    name = "constant_op",
    prefix = "constant_op",
    deps = ARRAY_DEPS,
)

tf_kernel_library(
    name = "diag_op",
    prefix = "diag_op",
    deps = ARRAY_DEPS,
)

tf_kernel_library(
    name = "edit_distance_op",
    prefix = "edit_distance_op",
    deps = ARRAY_DEPS,
)

tf_kernel_library(
    name = "gather_nd_op",
    prefix = "gather_nd_op",
    deps = ARRAY_DEPS,
)

tf_kernel_library(
    name = "gather_op",
    prefix = "gather_op",
    deps = ARRAY_DEPS,
)

tf_kernel_library(
    name = "identity_op",
    prefix = "identity_op",
    deps = ARRAY_DEPS,
)

tf_kernel_library(
    name = "identity_n_op",
    prefix = "identity_n_op",
    deps = ARRAY_DEPS,
)

tf_kernel_library(
    name = "listdiff_op",
    prefix = "listdiff_op",
    deps = ARRAY_DEPS,
)

tf_kernel_library(
    name = "matrix_band_part_op",
    prefix = "matrix_band_part_op",
    deps = if_cuda([
        ":cuda_solvers",
    ]) + ARRAY_DEPS,
)

tf_kernel_library(
    name = "matrix_diag_op",
    prefix = "matrix_diag_op",
    deps = ARRAY_DEPS,
)

tf_kernel_library(
    name = "matrix_set_diag_op",
    prefix = "matrix_set_diag_op",
    deps = ARRAY_DEPS,
)

tf_kernel_library(
    name = "mirror_pad_op",
    prefix = "mirror_pad_op",
    deps = ARRAY_DEPS,
)

tf_kernel_library(
    name = "one_hot_op",
    prefix = "one_hot_op",
    deps = ARRAY_DEPS + ["//tensorflow/core:overflow"],
)

tf_kernel_library(
    name = "pack_op",
    prefix = "pack_op",
    deps = ARRAY_DEPS,
)

tf_kernel_library(
    name = "pad_op",
    prefix = "pad_op",
    deps = ARRAY_DEPS,
)

tf_kernel_library(
    name = "quantize_and_dequantize_op",
    prefix = "quantize_and_dequantize_op",
    deps = ARRAY_DEPS,
)

tf_kernel_library(
    name = "compare_and_bitpack_op",
    srcs = ["compare_and_bitpack_op.cc"],
    hdrs = ["compare_and_bitpack_op.h"],
    gpu_srcs = [
        "compare_and_bitpack_op.h",
        "compare_and_bitpack_op_gpu.cu.cc",
    ],
    deps = ARRAY_DEPS,
)

# TODO(ebrevdo): Add benchmarks once the op is in the autogen array namespace.
# tf_cuda_cc_test(
#     name = "compare_and_bitpack_op_test",
#     srcs = ["compare_and_bitpack_op_test.cc"],
#     deps = [
#         ":array",
#         ":ops_testutil",
#         ":ops_util",
#         "//third_party/eigen3",
#         "//tensorflow/cc:cc_ops",
#         "//tensorflow/cc:cc_ops_internal",
#         "//tensorflow/core:core_cpu",
#         "//tensorflow/core:core_cpu_internal",
#         "//tensorflow/core:framework",
#         "//tensorflow/core:lib",
#         "//tensorflow/core:protos_all_cc",
#         "//tensorflow/core:test",
#         "//tensorflow/core:test_main",
#         "//tensorflow/core:testlib",
#     ],
# )

tf_kernel_library(
    name = "reshape_op",
    prefix = "reshape_op",
    deps = ARRAY_DEPS,
)

tf_kernel_library(
    name = "reverse_op",
    prefix = "reverse_op",
    deps = ARRAY_DEPS,
)

tf_kernel_library(
    name = "reverse_sequence_op",
    prefix = "reverse_sequence_op",
    deps = ARRAY_DEPS,
)

tf_kernel_library(
    name = "shape_ops",
    prefix = "shape_ops",
    deps = ARRAY_DEPS,
)

tf_kernel_library(
    name = "slice_op",
    prefix = "slice_op",
    deps = ARRAY_DEPS + [":strided_slice_op"],
)

tf_kernel_library(
    name = "snapshot_op",
    prefix = "snapshot_op",
    deps = ARRAY_DEPS,
)

tf_kernel_library(
    name = "split_op",
    gpu_srcs = ["cuda_device_array.h"],
    prefix = "split_op",
    deps = ARRAY_DEPS + [":split_lib"],
)

tf_kernel_library(
    name = "split_v_op",
    gpu_srcs = ["cuda_device_array.h"],
    prefix = "split_v_op",
    deps = ARRAY_DEPS + [":split_lib"],
)

tf_kernel_library(
    name = "inplace_ops",
    prefix = "inplace_ops",
    deps = ARRAY_DEPS,
)

tf_kernel_library(
    name = "tile_ops",
    srcs = ["tile_functor_cpu.cc"],
    hdrs = ["tile_functor.h"],
    gpu_srcs = [
        "tile_functor.h",
        "tile_functor_gpu.cu.cc",
    ],
    prefix = "tile_ops",
    textual_hdrs = ["tile_ops_gpu_impl.h"],
    deps = ARRAY_DEPS,
)

tf_kernel_library(
    name = "transpose_op",
    srcs = [
        "transpose_op.cc",
    ] + if_mkl([
        "mkl_transpose_op.cc",
    ]),
    hdrs = ["transpose_op.h"],
    deps = ARRAY_DEPS + if_mkl([
        "//third_party/mkl:intel_binary_blob",
        "@mkl_dnn",
    ]),
)

tf_kernel_library(
    name = "unique_op",
    prefix = "unique_op",
    deps = ARRAY_DEPS,
)

tf_kernel_library(
    name = "unpack_op",
    prefix = "unpack_op",
    deps = ARRAY_DEPS + [":split_lib"],
)

tf_kernel_library(
    name = "unravel_index_op",
    prefix = "unravel_index_op",
    deps = ARRAY_DEPS,
)

tf_kernel_library(
    name = "where_op",
    srcs = ["where_op.cc"],
    hdrs = ["where_op.h"],
    gpu_srcs = [
        "where_op.h",
        "where_op_gpu.cu.h",
        "where_op_gpu_impl_1.cu.cc",
        "where_op_gpu_impl_2.cu.cc",
        "where_op_gpu_impl_3.cu.cc",
        "where_op_gpu_impl_4.cu.cc",
        "where_op_gpu_impl_5.cu.cc",
    ],
    deps = if_cuda([
        ":cuda_solvers",
        "@cub_archive//:cub",
    ]) + ARRAY_DEPS,
)

tf_kernel_library(
    name = "cudnn_rnn_kernels",
    srcs = ["cudnn_rnn_ops.cc"],
    visibility = ["//visibility:public"],
    deps = [
        ":gpu_util_hdrs",
        "//tensorflow/core:cudnn_rnn_ops_op_lib",
        "//tensorflow/core:framework",
        "//tensorflow/core:lib",
        "//tensorflow/core:lib_internal",
        "//tensorflow/core:stream_executor",
        "//tensorflow/core/kernels:bounds_check_lib",
        "//third_party/eigen3",
        "@farmhash_archive//:farmhash",
    ],
)

tf_cc_test(
    name = "batch_norm_op_test",
    size = "small",
    srcs = ["batch_norm_op_test.cc"],
    deps = [
        ":batch_norm_op",
        ":ops_testutil",
        ":ops_util",
        "//tensorflow/core:core_cpu",
        "//tensorflow/core:framework",
        "//tensorflow/core:lib",
        "//tensorflow/core:protos_all_cc",
        "//tensorflow/core:test",
        "//tensorflow/core:test_main",
        "//tensorflow/core:testlib",
    ],
)

tf_cc_test(
    name = "ops_testutil_test",
    size = "small",
    srcs = ["ops_testutil_test.cc"],
    deps = [
        ":identity_op",
        ":ops_testutil",
        ":ops_util",
        ":variable_ops",
        "//tensorflow/core:core_cpu",
        "//tensorflow/core:framework",
        "//tensorflow/core:lib",
        "//tensorflow/core:protos_all_cc",
        "//tensorflow/core:test",
        "//tensorflow/core:test_main",
        "//tensorflow/core:testlib",
    ],
)

tf_cc_test(
    name = "concat_op_test",
    size = "small",
    srcs = ["concat_op_test.cc"],
    deps = [
        ":concat_op",
        ":ops_testutil",
        ":ops_util",
        "//tensorflow/core:core_cpu",
        "//tensorflow/core:framework",
        "//tensorflow/core:lib",
        "//tensorflow/core:protos_all_cc",
        "//tensorflow/core:test",
        "//tensorflow/core:test_main",
        "//tensorflow/core:testlib",
    ],
)

tf_cuda_cc_test(
    name = "bincount_op_test",
    size = "small",
    srcs = ["bincount_op_test.cc"],
    deps = [
        ":bincount_op",
        ":ops_testutil",
        ":ops_util",
        "//tensorflow/core:core_cpu",
        "//tensorflow/core:framework",
        "//tensorflow/core:lib",
        "//tensorflow/core:math_ops_op_lib",
        "//tensorflow/core:protos_all_cc",
        "//tensorflow/core:test",
        "//tensorflow/core:test_main",
        "//tensorflow/core:testlib",
    ],
)

tf_cuda_cc_test(
    name = "constant_op_test",
    size = "small",
    srcs = ["constant_op_test.cc"],
    tags = ["no_cuda_on_cpu_tap"],
    deps = [
        ":constant_op",
        ":ops_testutil",
        ":ops_util",
        "//tensorflow/core:core_cpu",
        "//tensorflow/core:framework",
        "//tensorflow/core:lib",
        "//tensorflow/core:protos_all_cc",
        "//tensorflow/core:test",
        "//tensorflow/core:test_main",
        "//tensorflow/core:testlib",
    ],
)

tf_cc_test(
    name = "deep_conv2d_test",
    size = "small",
    srcs = ["deep_conv2d_test.cc"],
    deps = [
        ":conv_ops",
        "//tensorflow/core:test",
        "//tensorflow/core:test_main",
    ],
)

tf_cc_test(
    name = "xsmm_conv2d_test",
    size = "small",
    srcs = select({
        ":xsmm_convolutions": ["xsmm_conv2d_test.cc"],
        "//conditions:default": [],
    }),
    deps = [
        ":conv_ops",
        ":ops_testutil",
        ":ops_util",
        "//tensorflow/core:core_cpu",
        "//tensorflow/core:framework",
        "//tensorflow/core:lib",
        "//tensorflow/core:protos_all_cc",
        "//tensorflow/core:test",
        "//tensorflow/core:test_main",
        "//tensorflow/core:testlib",
    ] + select({
        ":xsmm_convolutions": [
            "@libxsmm_archive//:xsmm_avx",
        ],
        "//conditions:default": [],
    }),
)

tf_cc_test(
    name = "conv_ops_test",
    size = "medium",
    srcs = ["conv_ops_test.cc"],
    deps = [
        ":conv_ops",
        ":image",
        ":ops_testutil",
        ":ops_util",
        "//tensorflow/cc:cc_ops",
        "//tensorflow/core:core_cpu",
        "//tensorflow/core:framework",
        "//tensorflow/core:framework_internal",
        "//tensorflow/core:lib",
        "//tensorflow/core:protos_all_cc",
        "//tensorflow/core:tensorflow",
        "//tensorflow/core:test",
        "//tensorflow/core:test_main",
        "//tensorflow/core:testlib",
    ],
)

tf_cc_test(
    name = "decode_wav_op_test",
    size = "small",
    srcs = ["decode_wav_op_test.cc"],
    deps = [
        ":decode_wav_op",
        ":ops_testutil",
        ":ops_util",
        "//tensorflow/cc:cc_ops",
        "//tensorflow/cc:client_session",
        "//tensorflow/core:core_cpu",
        "//tensorflow/core:framework",
        "//tensorflow/core:framework_internal",
        "//tensorflow/core:lib",
        "//tensorflow/core:protos_all_cc",
        "//tensorflow/core:tensorflow",
        "//tensorflow/core:test",
        "//tensorflow/core:test_main",
        "//tensorflow/core:testlib",
    ],
)

tf_cc_test(
    name = "encode_wav_op_test",
    size = "small",
    srcs = ["encode_wav_op_test.cc"],
    deps = [
        ":decode_wav_op",
        ":encode_wav_op",
        ":ops_testutil",
        ":ops_util",
        "//tensorflow/cc:cc_ops",
        "//tensorflow/cc:client_session",
        "//tensorflow/core:core_cpu",
        "//tensorflow/core:framework",
        "//tensorflow/core:framework_internal",
        "//tensorflow/core:lib",
        "//tensorflow/core:protos_all_cc",
        "//tensorflow/core:tensorflow",
        "//tensorflow/core:test",
        "//tensorflow/core:test_main",
        "//tensorflow/core:testlib",
    ],
)

tf_cc_test(
    name = "example_parsing_ops_test",
    size = "large",
    srcs = ["example_parsing_ops_test.cc"],
    deps = [
        ":example_parsing_ops",
        ":ops_testutil",
        ":ops_util",
        "//tensorflow/core:core_cpu",
        "//tensorflow/core:framework",
        "//tensorflow/core:lib",
        "//tensorflow/core:protos_all_cc",
        "//tensorflow/core:test",
        "//tensorflow/core:test_main",
        "//tensorflow/core:testlib",
    ],
)

tf_cc_test(
    name = "fake_quant_ops_test",
    size = "small",
    srcs = ["fake_quant_ops_test.cc"],
    deps = [
        ":fake_quant_ops",
        ":ops_testutil",
        ":ops_util",
        "//tensorflow/core:core_cpu",
        "//tensorflow/core:framework",
        "//tensorflow/core:lib",
        "//tensorflow/core:protos_all_cc",
        "//tensorflow/core:test",
        "//tensorflow/core:test_main",
        "//tensorflow/core:testlib",
    ],
)

tf_cc_test(
    name = "fused_batch_norm_op_test",
    size = "small",
    srcs = ["fused_batch_norm_op_test.cc"],
    deps = [
        ":fused_batch_norm_op",
        ":ops_testutil",
        ":ops_util",
        "//tensorflow/core:core_cpu",
        "//tensorflow/core:framework",
        "//tensorflow/core:lib",
        "//tensorflow/core:protos_all_cc",
        "//tensorflow/core:test",
        "//tensorflow/core:test_main",
        "//tensorflow/core:testlib",
    ],
)

tf_kernel_library(
    name = "gather_functor",
    prefix = "gather_functor",
    visibility = [":friends"],
    deps = [
        ":bounds_check",
        "//tensorflow/core:framework",
        "//third_party/eigen3",
    ],
)

# Unlike gather_functor library, this does not include the CUDA code and deps.
cc_library(
    name = "gather_functor_hdr",
    hdrs = ["gather_functor.h"],
)

tf_kernel_library(
    name = "dense_update_functor",
    srcs = ["dense_update_functor.cc"],
    hdrs = ["dense_update_functor.h"],
    gpu_srcs = [
        "dense_update_functor.h",
        "dense_update_functor_gpu.cu.cc",
    ],
    deps = [
        "//tensorflow/core:framework",
        "//tensorflow/core:lib",
        "//third_party/eigen3",
    ],
    alwayslink = 0,
)

tf_cuda_cc_test(
    name = "gather_op_test",
    size = "small",
    srcs = ["gather_op_test.cc"],
    deps = [
        ":gather_op",
        ":ops_testutil",
        ":ops_util",
        "//tensorflow/core:core_cpu",
        "//tensorflow/core:framework",
        "//tensorflow/core:lib",
        "//tensorflow/core:protos_all_cc",
        "//tensorflow/core:test",
        "//tensorflow/core:test_main",
        "//tensorflow/core:testlib",
    ],
)

tf_cuda_cc_test(
    name = "gather_nd_op_test",
    size = "small",
    srcs = ["gather_nd_op_test.cc"],
    deps = [
        ":gather_nd_op",
        ":ops_testutil",
        ":ops_util",
        "//tensorflow/core:core_cpu",
        "//tensorflow/core:framework",
        "//tensorflow/core:lib",
        "//tensorflow/core:protos_all_cc",
        "//tensorflow/core:test",
        "//tensorflow/core:test_main",
        "//tensorflow/core:testlib",
    ],
)

tf_cc_test(
    name = "guarantee_const_op_test",
    size = "small",
    srcs = ["guarantee_const_op_test.cc"],
    deps = [
        ":guarantee_const_op",
        ":ops_testutil",
        ":ops_util",
        ":variable_ops",
        "//tensorflow/core:core_cpu",
        "//tensorflow/core:framework",
        "//tensorflow/core:lib",
        "//tensorflow/core:protos_all_cc",
        "//tensorflow/core:test",
        "//tensorflow/core:test_main",
        "//tensorflow/core:testlib",
    ],
)

tf_cc_test(
    name = "identity_op_test",
    size = "small",
    srcs = ["identity_op_test.cc"],
    deps = [
        ":identity_op",
        ":ops_testutil",
        ":ops_util",
        "//tensorflow/core:core_cpu",
        "//tensorflow/core:framework",
        "//tensorflow/core:lib",
        "//tensorflow/core:protos_all_cc",
        "//tensorflow/core:test",
        "//tensorflow/core:test_main",
        "//tensorflow/core:testlib",
    ],
)

tf_cc_test(
    name = "identity_n_op_test",
    size = "small",
    srcs = ["identity_n_op_test.cc"],
    deps = [
        ":identity_n_op",
        ":ops_testutil",
        ":ops_util",
        "//tensorflow/core:core_cpu",
        "//tensorflow/core:framework",
        "//tensorflow/core:lib",
        "//tensorflow/core:protos_all_cc",
        "//tensorflow/core:test",
        "//tensorflow/core:test_main",
        "//tensorflow/core:testlib",
    ],
)

tf_cc_test(
    name = "debug_ops_test",
    size = "small",
    srcs = ["debug_ops_test.cc"],
    deps = [
        ":debug_ops",
        ":ops_testutil",
        ":ops_util",
        "//tensorflow/core:core_cpu",
        "//tensorflow/core:debug_ops_op_lib",
        "//tensorflow/core:framework",
        "//tensorflow/core:lib",
        "//tensorflow/core:protos_all_cc",
        "//tensorflow/core:test",
        "//tensorflow/core:test_main",
        "//tensorflow/core:testlib",
        "//tensorflow/core/debug:debug_io_utils",
        "//tensorflow/core/debug:debug_node_key",
    ],
)

tf_cuda_cc_test(
    name = "quantize_and_dequantize_op_test",
    size = "small",
    srcs = ["quantize_and_dequantize_op_test.cc"],
    deps = [
        ":ops_testutil",
        ":ops_util",
        ":quantize_and_dequantize_op",
        "//tensorflow/cc:cc_ops",
        "//tensorflow/core:core_cpu",
        "//tensorflow/core:framework",
        "//tensorflow/core:lib",
        "//tensorflow/core:protos_all_cc",
        "//tensorflow/core:test",
        "//tensorflow/core:test_main",
        "//tensorflow/core:testlib",
    ],
)

tf_cc_test(
    name = "dequantize_op_test",
    size = "small",
    srcs = ["dequantize_op_test.cc"],
    deps = [
        ":ops_testutil",
        ":ops_util",
        ":quantized_ops",
        "//tensorflow/cc:cc_ops",
        "//tensorflow/core:core_cpu",
        "//tensorflow/core:framework",
        "//tensorflow/core:lib",
        "//tensorflow/core:protos_all_cc",
        "//tensorflow/core:test",
        "//tensorflow/core:test_main",
        "//tensorflow/core:testlib",
    ],
)

tf_cc_test(
    name = "reverse_op_test",
    size = "small",
    srcs = ["reverse_op_test.cc"],
    deps = [
        ":ops_testutil",
        ":ops_util",
        ":reverse_op",
        "//tensorflow/core:core_cpu",
        "//tensorflow/core:core_cpu_internal",
        "//tensorflow/core:framework",
        "//tensorflow/core:lib",
        "//tensorflow/core:protos_all_cc",
        "//tensorflow/core:test",
        "//tensorflow/core:test_main",
        "//tensorflow/core:testlib",
    ],
)

tf_kernel_library(
    name = "scatter_functor",
    prefix = "scatter_functor",
    visibility = [":friends"],
    deps = [
        ":bounds_check",
        ":dense_update_functor",
        "//tensorflow/core:framework",
        "//tensorflow/core:lib",
        "//third_party/eigen3",
    ],
)

tf_cc_test(
    name = "slice_op_test",
    size = "small",
    srcs = ["slice_op_test.cc"],
    linkopts = select({
        "//tensorflow:darwin": ["-headerpad_max_install_names"],
        "//conditions:default": [],
    }),
    deps = [
        ":ops_testutil",
        ":ops_util",
        ":slice_op",
        "//tensorflow/core:core_cpu",
        "//tensorflow/core:framework",
        "//tensorflow/core:lib",
        "//tensorflow/core:protos_all_cc",
        "//tensorflow/core:test",
        "//tensorflow/core:test_main",
        "//tensorflow/core:testlib",
    ],
)

tf_cc_test(
    name = "strided_slice_op_test",
    size = "small",
    srcs = ["strided_slice_op_test.cc"],
    deps = [
        ":ops_testutil",
        ":ops_util",
        ":slice_op",
        ":strided_slice_op",
        "//tensorflow/core:core_cpu",
        "//tensorflow/core:framework",
        "//tensorflow/core:lib",
        "//tensorflow/core:protos_all_cc",
        "//tensorflow/core:test",
        "//tensorflow/core:test_main",
        "//tensorflow/core:testlib",
    ],
)

tf_cc_test(
    name = "unique_op_test",
    size = "small",
    srcs = ["unique_op_test.cc"],
    deps = [
        ":ops_testutil",
        ":ops_util",
        ":unique_op",
        "//tensorflow/core:core_cpu",
        "//tensorflow/core:framework",
        "//tensorflow/core:lib",
        "//tensorflow/core:protos_all_cc",
        "//tensorflow/core:test",
        "//tensorflow/core:test_main",
        "//tensorflow/core:testlib",
    ],
)

tf_kernel_library(
    name = "transpose_functor",
    srcs = ["transpose_functor_cpu.cc"],
    hdrs = ["transpose_functor.h"],
    gpu_srcs = [
        "transpose_functor_gpu.cu.cc",
        "transpose_functor.h",
    ],
    visibility = [":friends"],
    deps = [
        ":conv_ops",
        ":ops_util",
        "//tensorflow/core:framework",
        "//tensorflow/core:lib",
        "//tensorflow/core:protos_all_cc",
        "//third_party/eigen3",
    ],
    alwayslink = 0,
)

tf_cc_test(
    name = "transpose_util_test",
    size = "small",
    srcs = ["transpose_util_test.cc"],
    deps = [
        ":transpose_functor",
        "//tensorflow/core:framework",
        "//tensorflow/core:tensor_testutil",
        "//tensorflow/core:test",
        "//tensorflow/core:test_main",
    ],
)

tf_kernel_library(
    name = "candidate_sampler_ops",
    prefix = "candidate_sampler_ops",
    deps = [
        ":range_sampler",
        "//tensorflow/core:candidate_sampling_ops_op_lib",
        "//tensorflow/core:framework",
        "//tensorflow/core:lib",
    ],
)

cc_library(
    name = "range_sampler",
    srcs = ["range_sampler.cc"],
    hdrs = ["range_sampler.h"],
    visibility = ["//visibility:private"],
    deps = [
        "//tensorflow/core:lib",
        "//tensorflow/core:lib_internal",
    ],
)

tf_cc_test(
    name = "range_sampler_test",
    size = "small",
    srcs = ["range_sampler_test.cc"],
    deps = [
        ":range_sampler",
        "//tensorflow/core:framework",
        "//tensorflow/core:lib",
        "//tensorflow/core:test",
        "//tensorflow/core:test_main",
    ],
)

tf_kernel_library(
    name = "control_flow_ops",
    prefix = "control_flow_ops",
    deps = [
        "//tensorflow/core:control_flow_ops_op_lib",
        "//tensorflow/core:framework",
        "//tensorflow/core:lib",
    ],
)

tf_kernel_library(
    name = "ctc_ops",
    prefix = "ctc",
    deps = [
        ":bounds_check",
        ":ops_util",
        "//tensorflow/core:ctc_ops_op_lib",
        "//tensorflow/core:framework",
        "//tensorflow/core:lib",
        "//tensorflow/core/util/ctc:ctc_beam_search_lib",
        "//tensorflow/core/util/ctc:ctc_loss_calculator_lib",
    ],
)

tf_cc_test(
    name = "control_flow_ops_test",
    size = "small",
    srcs = ["control_flow_ops_test.cc"],
    deps = [
        ":control_flow_ops",
        ":ops_testutil",
        ":ops_util",
        "//tensorflow/core:framework",
        "//tensorflow/core:protos_all_cc",
        "//tensorflow/core:test",
        "//tensorflow/core:test_main",
        "//tensorflow/core:testlib",
    ],
)

cc_library(
    name = "data_flow",
    deps = [
        ":barrier_ops",
        ":conditional_accumulator_base_op",
        ":conditional_accumulator_op",
        ":dynamic_partition_op",
        ":dynamic_stitch_op",
        ":fifo_queue_op",
        ":lookup_table_init_op",
        ":lookup_table_op",
        ":map_stage_op",
        ":padding_fifo_queue_op",
        ":priority_queue_op",
        ":queue_ops",
        ":random_shuffle_queue_op",
        ":record_input_op",
        ":session_ops",
        ":sparse_conditional_accumulator_op",
        ":stack_ops",
        ":stage_op",
        ":tensor_array_ops",
    ],
)

cc_library(
    name = "lookup",
    deps = [
        ":lookup_table_init_op",
        ":lookup_table_op",
    ],
)

cc_header_only_library(
    name = "lookup_headers_lib",
    deps = [":lookup"],
)

DATA_FLOW_DEPS = [
    ":bounds_check",
    ":concat_lib",
    ":conditional_accumulator",
    ":conditional_accumulator_base",
    ":fifo_queue",
    ":initializable_lookup_table",
    ":lookup_util",
    ":padding_fifo_queue",
    ":priority_queue",
    ":queue_base",
    ":queue_op",
    ":sparse_conditional_accumulator",
    ":split_lib",
    ":tensor_array",
    ":typed_conditional_accumulator_base",
    ":typed_queue",
    "//third_party/eigen3",
    "//tensorflow/core:core_cpu",
    "//tensorflow/core:data_flow_ops_op_lib",
    "//tensorflow/core:framework",
    "//tensorflow/core:lib",
    "//tensorflow/core:lib_internal",
]

tf_kernel_library(
    name = "conditional_accumulator_base_op",
    prefix = "conditional_accumulator_base_op",
    deps = DATA_FLOW_DEPS,
)

tf_kernel_library(
    name = "conditional_accumulator_op",
    prefix = "conditional_accumulator_op",
    deps = DATA_FLOW_DEPS,
)

tf_kernel_library(
    name = "barrier_ops",
    prefix = "barrier_ops",
    deps = DATA_FLOW_DEPS,
)

tf_kernel_library(
    name = "fifo_queue_op",
    prefix = "fifo_queue_op",
    deps = DATA_FLOW_DEPS,
)

tf_kernel_library(
    name = "padding_fifo_queue_op",
    prefix = "padding_fifo_queue_op",
    deps = DATA_FLOW_DEPS,
)

tf_kernel_library(
    name = "priority_queue_op",
    prefix = "priority_queue_op",
    deps = DATA_FLOW_DEPS,
)

tf_kernel_library(
    name = "queue_ops",
    prefix = "queue_ops",
    deps = DATA_FLOW_DEPS,
)

tf_kernel_library(
    name = "random_shuffle_queue_op",
    prefix = "random_shuffle_queue_op",
    deps = DATA_FLOW_DEPS + [
        ":batch_util",
        "//tensorflow/core:protos_all_cc",
    ],
)

tf_kernel_library(
    name = "scoped_allocator_ops",
    prefix = "scoped_allocator_ops",
    deps = [
        "//tensorflow/core:core_cpu",
        "//tensorflow/core:core_cpu_internal",
        "//tensorflow/core:framework",
        "//tensorflow/core:lib",
        "//tensorflow/core:lib_internal",
        "//tensorflow/core:scoped_allocator_ops_op_lib",
    ],
)

tf_cuda_cc_test(
    name = "scoped_allocator_ops_test",
    srcs = ["scoped_allocator_ops_test.cc"],
    linkstatic = tf_kernel_tests_linkstatic(),  #Required for benchmarking
    deps = [
        ":cwise_op",
        ":dense_update_ops",
        ":ops_testutil",
        ":ops_util",
        ":scoped_allocator_ops",
        ":variable_ops",
        "//tensorflow/core:core_cpu",
        "//tensorflow/core:core_cpu_internal",
        "//tensorflow/core:framework",
        "//tensorflow/core:lib",
        "//tensorflow/core:math_ops_op_lib",
        "//tensorflow/core:proto_text",
        "//tensorflow/core:protos_all_cc",
        "//tensorflow/core:test",
        "//tensorflow/core:test_main",
        "//tensorflow/core:testlib",
    ],
)

tf_kernel_library(
    name = "session_ops",
    prefix = "session_ops",
    deps = DATA_FLOW_DEPS,
)

tf_kernel_library(
    name = "sparse_conditional_accumulator_op",
    prefix = "sparse_conditional_accumulator_op",
    deps = DATA_FLOW_DEPS,
)

tf_kernel_library(
    name = "stack_ops",
    prefix = "stack_ops",
    deps = DATA_FLOW_DEPS,
)

tf_kernel_library(
    name = "tensor_array_ops",
    prefix = "tensor_array_ops",
    deps = DATA_FLOW_DEPS,
)

DYNAMIC_DEPS = [
    ":bounds_check",
    "//tensorflow/core:core_cpu",
    "//tensorflow/core:data_flow_ops_op_lib",
    "//tensorflow/core:framework",
    "//tensorflow/core:lib",
    "//tensorflow/core:lib_internal",
]

tf_kernel_library(
    name = "dynamic_partition_op",
    prefix = "dynamic_partition_op",
    deps = DYNAMIC_DEPS + [
        ":fill_functor",
        ":gather_functor",
    ] + if_cuda(["@cub_archive//:cub"]),
)

tf_kernel_library(
    name = "dynamic_stitch_op",
    gpu_srcs = [
        "cuda_device_array.h",
        "cuda_device_array_gpu.h",
    ],
    prefix = "dynamic_stitch_op",
    deps = DYNAMIC_DEPS,
)

LOOKUP_DEPS = [
    ":bounds_check",
    ":initializable_lookup_table",
    ":lookup_util",
    "//tensorflow/core:core_cpu",
    "//tensorflow/core:framework",
    "//tensorflow/core:lib",
    "//tensorflow/core:lib_internal",
    "//tensorflow/core:lookup_ops_op_lib",
]

tf_kernel_library(
    name = "lookup_table_init_op",
    prefix = "lookup_table_init_op",
    deps = LOOKUP_DEPS,
)

tf_kernel_library(
    name = "lookup_table_op",
    prefix = "lookup_table_op",
    deps = LOOKUP_DEPS,
)

cc_library(
    name = "checkpoint_ops",
    deps = [
        ":generate_vocab_remapping_op",
        ":load_and_remap_matrix_op",
    ],
)

tf_kernel_library(
    name = "generate_vocab_remapping_op",
    srcs = ["generate_vocab_remapping_op.cc"],
    deps = [
        ":lookup_table_init_op",
        ":lookup_table_op",
        "//tensorflow/core:checkpoint_ops_op_lib",
        "//tensorflow/core:framework",
        "//tensorflow/core:lib",
        "//third_party/eigen3",
    ],
)

tf_kernel_library(
    name = "load_and_remap_matrix_op",
    srcs = ["load_and_remap_matrix_op.cc"],
    deps = [
        "//tensorflow/core:checkpoint_ops_op_lib",
        "//tensorflow/core:framework",
        "//tensorflow/core:lib",
        "//tensorflow/core:lib_internal",
        "//tensorflow/core/util/tensor_bundle",
        "//third_party/eigen3",
    ],
)

tf_cuda_cc_tests(
    name = "dynamic_op_test",
    size = "small",
    srcs = [
        "dynamic_partition_op_test.cc",
        "dynamic_stitch_op_test.cc",
    ],
    deps = [
        ":data_flow",
        ":ops_testutil",
        ":ops_util",
        "//tensorflow/core:core_cpu",
        "//tensorflow/core:framework",
        "//tensorflow/core:lib",
        "//tensorflow/core:protos_all_cc",
        "//tensorflow/core:test",
        "//tensorflow/core:test_main",
        "//tensorflow/core:testlib",
    ],
)

tf_kernel_library(
    name = "eye_functor",
    hdrs = ["eye_functor.h"],
    gpu_srcs = [
        "eye_functor_gpu.cu.cc",
        "eye_functor.h",
    ],
    visibility = [":friends"],
    deps = [
        "//tensorflow/core:framework",
        "//third_party/eigen3",
    ],
    alwayslink = 0,
)

cc_library(
    name = "fifo_queue",
    srcs = ["fifo_queue.cc"],
    hdrs = ["fifo_queue.h"],
    visibility = ["//visibility:private"],
    deps = [
        ":batch_util",
        ":queue_base",
        ":typed_queue",
        "//tensorflow/core:framework",
        "//tensorflow/core:lib",
        "//tensorflow/core:protos_all_cc",
    ],
)

cc_library(
    name = "padding_fifo_queue",
    srcs = ["padding_fifo_queue.cc"],
    hdrs = ["padding_fifo_queue.h"],
    visibility = ["//visibility:private"],
    deps = [
        ":batch_util",
        ":fifo_queue",
        ":queue_base",
        ":typed_queue",
        "//tensorflow/core:framework",
        "//tensorflow/core:lib",
        "//tensorflow/core:protos_all_cc",
    ],
)

cc_library(
    name = "conditional_accumulator_base",
    srcs = ["conditional_accumulator_base.cc"],
    hdrs = [
        "conditional_accumulator_base.h",
    ],
    deps = [
        "//tensorflow/core:framework",
        "//tensorflow/core:lib",
        "//third_party/eigen3",
    ],
)

cc_library(
    name = "typed_conditional_accumulator_base",
    hdrs = ["typed_conditional_accumulator_base.h"],
    deps = [
        ":conditional_accumulator_base",
    ],
)

cc_library(
    name = "conditional_accumulator",
    hdrs = [
        "conditional_accumulator.h",
        "conditional_accumulator_base_op.h",
    ],
    deps = [
        ":conditional_accumulator_base",
        ":fill_functor",
        ":typed_conditional_accumulator_base",
    ],
)

cc_library(
    name = "sparse_conditional_accumulator",
    hdrs = ["sparse_conditional_accumulator.h"],
    deps = [
        ":typed_conditional_accumulator_base",
    ],
)

tf_kernel_library(
    name = "tensor_array",
    srcs = ["tensor_array.cc"],
    hdrs = ["tensor_array.h"],
    visibility = ["//visibility:private"],
    deps = [
        ":aggregate_ops",
        "//tensorflow/core:framework",
        "//tensorflow/core:lib",
        "//third_party/eigen3",
    ],
)

tf_kernel_library(
    name = "resource_variable_ops",
    srcs = ["resource_variable_ops.cc"],
    deps = [
        ":bounds_check",
        ":dense_update_functor",
        ":gather_functor",
        ":mutex_ops",
        ":scatter_functor",
        ":state",
        ":training_op_helpers",
        ":variable_ops",
        "//tensorflow/core:framework",
        "//tensorflow/core:lib",
        "//tensorflow/core:resource_variable_ops_op_lib",
        "//third_party/eigen3",
    ],
)

tf_kernel_library(
    name = "list_kernels",
    srcs = ["list_kernels.cc"],
    hdrs = ["list_kernels.h"],
    gpu_srcs = [
        "list_kernels.cu.cc",
        "list_kernels.h",
    ],
    deps = [
        ":concat_lib",
        "//tensorflow/core:framework",
        "//tensorflow/core:lib",
        "//tensorflow/core:list_ops_op_lib",
        "//third_party/eigen3",
    ],
)

tf_kernel_library(
    name = "fact_op",
    prefix = "fact_op",
    deps = [
        "//tensorflow/core:framework",
        "//tensorflow/core:lib",
        "//tensorflow/core:user_ops_op_lib",
    ],
)

tf_kernel_library(
    name = "function_ops",
    prefix = "function_ops",
    deps = [
        "//tensorflow/core:core_cpu",
        "//tensorflow/core:core_cpu_internal",
        "//tensorflow/core:framework",
        "//tensorflow/core:lib",
        "//tensorflow/core:lib_internal",
    ],
)

tf_kernel_library(
    name = "functional_ops",
    prefix = "functional_ops",
    deps = [
        "//tensorflow/core:framework",
        "//tensorflow/core:functional_ops_op_lib",
        "//tensorflow/core:lib",
        "//third_party/eigen3",
    ],
)

tf_kernel_library(
    name = "partitioned_function_ops",
    prefix = "partitioned_function_ops",
    deps = [
        "//tensorflow/core:core_cpu_internal",
        "//tensorflow/core:framework",
        "//tensorflow/core:functional_ops_op_lib",
        "//tensorflow/core:lib",
    ],
)

cc_library(
    name = "image",
    deps = [
        ":adjust_contrast_op",
        ":adjust_hue_op",
        ":adjust_saturation_op",
        ":attention_ops",
        ":colorspace_op",
        ":crop_and_resize_op",
        ":decode_bmp_op",
        ":decode_image_op",
        ":draw_bounding_box_op",
        ":encode_jpeg_op",
        ":encode_png_op",
        ":extract_jpeg_shape_op",
        ":non_max_suppression_op",
        ":random_crop_op",
        ":resize_area_op",
        ":resize_bicubic_op",
        ":resize_bilinear_op",
        ":resize_nearest_neighbor_op",
        ":sample_distorted_bounding_box_op",
    ],
)

IMAGE_DEPS = [
    ":bounds_check",
    ":eigen_helpers",
    ":image_resizer_state",
    "//third_party/eigen3",
    "//tensorflow/core:framework",
    "//tensorflow/core:gif_internal",
    "//tensorflow/core:image_ops_op_lib",
    "//tensorflow/core:jpeg_internal",
    "//tensorflow/core:lib",
    "//tensorflow/core:lib_internal",
    "//tensorflow/core:protos_all_cc",
]

tf_kernel_library(
    name = "adjust_contrast_op",
    prefix = "adjust_contrast_op",
    deps = IMAGE_DEPS,
)

cc_library(
    name = "adjust_hsv_gpu_lib",
    hdrs = ["adjust_hsv_gpu.cu.h"],
    deps = ["//tensorflow/core:framework"],
)

tf_kernel_library(
    name = "adjust_hue_op",
    prefix = "adjust_hue_op",
    deps = IMAGE_DEPS + [":adjust_hsv_gpu_lib"],
)

tf_kernel_library(
    name = "adjust_saturation_op",
    prefix = "adjust_saturation_op",
    deps = IMAGE_DEPS + [":adjust_hsv_gpu_lib"],
)

tf_kernel_library(
    name = "attention_ops",
    prefix = "attention_ops",
    deps = IMAGE_DEPS,
)

tf_kernel_library(
    name = "colorspace_op",
    prefix = "colorspace_op",
    deps = IMAGE_DEPS,
)

tf_kernel_library(
    name = "crop_and_resize_op",
    prefix = "crop_and_resize_op",
    deps = IMAGE_DEPS,
)

tf_kernel_library(
    name = "decode_bmp_op",
    prefix = "decode_bmp_op",
    deps = IMAGE_DEPS,
)

tf_kernel_library(
    name = "decode_image_op",
    prefix = "decode_image_op",
    deps = IMAGE_DEPS,
)

tf_kernel_library(
    name = "draw_bounding_box_op",
    prefix = "draw_bounding_box_op",
    deps = IMAGE_DEPS,
)

tf_kernel_library(
    name = "encode_jpeg_op",
    prefix = "encode_jpeg_op",
    deps = IMAGE_DEPS,
)

tf_kernel_library(
    name = "encode_png_op",
    prefix = "encode_png_op",
    deps = IMAGE_DEPS,
)

tf_kernel_library(
    name = "extract_jpeg_shape_op",
    prefix = "extract_jpeg_shape_op",
    deps = IMAGE_DEPS,
)

tf_kernel_library(
    name = "non_max_suppression_op",
    prefix = "non_max_suppression_op",
    deps = IMAGE_DEPS,
)

tf_kernel_library(
    name = "random_crop_op",
    prefix = "random_crop_op",
    deps = IMAGE_DEPS,
)

tf_kernel_library(
    name = "resize_area_op",
    prefix = "resize_area_op",
    deps = IMAGE_DEPS,
)

tf_kernel_library(
    name = "resize_bicubic_op",
    prefix = "resize_bicubic_op",
    deps = IMAGE_DEPS,
)

tf_kernel_library(
    name = "resize_bilinear_op",
    prefix = "resize_bilinear_op",
    deps = IMAGE_DEPS,
)

tf_kernel_library(
    name = "resize_nearest_neighbor_op",
    prefix = "resize_nearest_neighbor_op",
    deps = IMAGE_DEPS,
)

tf_kernel_library(
    name = "sample_distorted_bounding_box_op",
    prefix = "sample_distorted_bounding_box_op",
    deps = IMAGE_DEPS,
)

tf_kernel_library(
    name = "encode_wav_op",
    prefix = "encode_wav_op",
    deps = [
        ":bounds_check",
        "//tensorflow/core:audio_ops_op_lib",
        "//tensorflow/core:framework",
        "//tensorflow/core:lib",
        "//tensorflow/core:lib_internal",
        "//tensorflow/core:protos_all_cc",
    ],
)

tf_kernel_library(
    name = "decode_wav_op",
    prefix = "decode_wav_op",
    deps = [
        "//tensorflow/core:audio_ops_op_lib",
        "//tensorflow/core:framework",
        "//tensorflow/core:lib",
        "//tensorflow/core:lib_internal",
        "//tensorflow/core:protos_all_cc",
    ],
)

tf_cc_tests(
    name = "eigen_test",
    size = "small",
    srcs = [
        "eigen_activations_test.cc",
        "eigen_attention_test.cc",
        "eigen_backward_spatial_convolutions_test.cc",
        "eigen_pooling_test.cc",
        "eigen_softmax_test.cc",
        "eigen_spatial_convolutions_test.cc",
    ],
    deps = [
        ":eigen_helpers",
        "//tensorflow/core:core_cpu",
        "//tensorflow/core:framework",
        "//tensorflow/core:protos_all_cc",
        "//tensorflow/core:test",
        "//tensorflow/core:test_main",
        "//tensorflow/core:testlib",
    ],
)

tf_cc_tests(
    name = "basic_ops_benchmark_test",
    size = "small",
    srcs = [
        "basic_ops_benchmark_test.cc",
    ],
    deps = [
        ":math",
        ":ops_util",
        ":state",
        "//tensorflow/core:core_cpu",
        "//tensorflow/core:framework",
        "//tensorflow/core:test",
        "//tensorflow/core:test_main",
        "//tensorflow/core:testlib",
    ],
)

tf_cc_tests(
    name = "bonus_tests",
    srcs = [
        "adjust_contrast_op_test.cc",
        "colorspace_op_test.cc",
        "crop_and_resize_op_test.cc",
        "non_max_suppression_op_test.cc",
        "resize_area_op_test.cc",
        "resize_bicubic_op_test.cc",
        "resize_bilinear_op_test.cc",
        "resize_nearest_neighbor_op_test.cc",
    ],
    linkopts = select({
        "//tensorflow:darwin": ["-headerpad_max_install_names"],
        "//conditions:default": [],
    }),
    deps = [
        ":image",
        ":ops_testutil",
        ":ops_util",
        "//tensorflow/core:core_cpu",
        "//tensorflow/core:framework",
        "//tensorflow/core:lib",
        "//tensorflow/core:lib_internal",
        "//tensorflow/core:protos_all_cc",
        "//tensorflow/core:test",
        "//tensorflow/core:test_main",
        "//tensorflow/core:testlib",
    ],
)

tf_cuda_cc_test(
    name = "adjust_contrast_op_benchmark_test",
    srcs = ["adjust_contrast_op_benchmark_test.cc"],
    deps = [
        ":image",
        ":ops_testutil",
        ":ops_util",
        "//tensorflow/core:core_cpu",
        "//tensorflow/core:framework",
        "//tensorflow/core:protos_all_cc",
        "//tensorflow/core:test",
        "//tensorflow/core:test_main",
        "//tensorflow/core:testlib",
    ],
)

tf_cuda_cc_test(
    name = "resize_benchmark_test",
    srcs = ["resize_op_benchmark_test.cc"],
    deps = [
        ":image",
        ":ops_testutil",
        ":ops_util",
        "//tensorflow/core:core_cpu",
        "//tensorflow/core:framework",
        "//tensorflow/core:protos_all_cc",
        "//tensorflow/core:test",
        "//tensorflow/core:test_main",
        "//tensorflow/core:testlib",
    ],
)

cc_library(
    name = "io",
    deps = [
        ":fixed_length_record_reader_op",
        ":identity_reader_op",
        ":lmdb_reader_op",
        ":matching_files_op",
        ":reader_ops",
        ":restore_op",
        ":save_op",
        ":save_restore_v2_ops",
        ":text_line_reader_op",
        ":tf_record_reader_op",
        ":whole_file_read_ops",
    ],
)

IO_DEPS = [
    ":ops_util",
    "//tensorflow/core:framework",
    "//tensorflow/core:io_ops_op_lib",
    "//tensorflow/core:lib",
    "//tensorflow/core:lib_internal",
    "//tensorflow/core:protos_all_cc",
    "//tensorflow/core:reader_base",
    "//tensorflow/core/util/tensor_bundle",
]

tf_kernel_library(
    name = "fixed_length_record_reader_op",
    prefix = "fixed_length_record_reader_op",
    deps = IO_DEPS,
)

tf_kernel_library(
    name = "identity_reader_op",
    prefix = "identity_reader_op",
    deps = IO_DEPS,
)

tf_kernel_library(
    name = "lmdb_reader_op",
    prefix = "lmdb_reader_op",
    deps = IO_DEPS + [
        "@lmdb",
    ],
)

tf_kernel_library(
    name = "matching_files_op",
    prefix = "matching_files_op",
    deps = IO_DEPS,
)

tf_kernel_library(
    name = "reader_ops",
    prefix = "reader_ops",
    deps = IO_DEPS,
)

SAVE_RESTORE_DEPS = [
    ":bounds_check_lib",
    ":save_restore_tensor",
    "//tensorflow/core:framework",
    "//tensorflow/core:io_ops_op_lib",
    "//tensorflow/core:lib",
    "//tensorflow/core:lib_internal",
    "//tensorflow/core:protos_all_cc",
    "//tensorflow/core/util/tensor_bundle",
]

tf_kernel_library(
    name = "restore_op",
    prefix = "restore_op",
    deps = SAVE_RESTORE_DEPS,
)

tf_kernel_library(
    name = "save_op",
    prefix = "save_op",
    deps = SAVE_RESTORE_DEPS,
)

tf_kernel_library(
    name = "save_restore_v2_ops",
    prefix = "save_restore_v2_ops",
    deps = SAVE_RESTORE_DEPS,
)

tf_kernel_library(
    name = "text_line_reader_op",
    prefix = "text_line_reader_op",
    deps = IO_DEPS,
)

tf_kernel_library(
    name = "tf_record_reader_op",
    prefix = "tf_record_reader_op",
    deps = IO_DEPS,
)

tf_kernel_library(
    name = "whole_file_read_ops",
    prefix = "whole_file_read_ops",
    deps = IO_DEPS,
)

tf_cc_tests(
    name = "bonus2_tests",
    size = "small",
    srcs = [
        "merge_v2_checkpoints_op_test.cc",
        "restore_op_test.cc",
        "restore_v2_op_test.cc",
        "save_op_test.cc",
        "save_v2_op_test.cc",
    ],
    deps = [
        ":io",
        ":ops_testutil",
        ":ops_util",
        "//tensorflow/cc:cc_ops",
        "//tensorflow/core:core_cpu",
        "//tensorflow/core:core_cpu_internal",
        "//tensorflow/core:framework",
        "//tensorflow/core:lib",
        "//tensorflow/core:protos_all_cc",
        "//tensorflow/core:test",
        "//tensorflow/core:test_main",
        "//tensorflow/core:testlib",
        "//tensorflow/core/util/tensor_bundle",
    ],
)

cc_library(
    name = "linalg",
    deps = [
        ":cholesky_grad",
        ":cholesky_op",
        ":determinant_op",
        ":matrix_exponential_op",
        ":matrix_inverse_op",
        ":matrix_logarithm_op",
        ":matrix_solve_ls_op",
        ":matrix_solve_op",
        ":matrix_triangular_solve_op",
        ":qr_op",
        ":self_adjoint_eig_op",
        ":self_adjoint_eig_v2_op",
        ":svd_op",
    ],
)

tf_kernel_library(
    name = "cuda_solvers",
    srcs = ["cuda_solvers.cc"],
    hdrs = ["cuda_solvers.h"],
    # @local_config_cuda//cuda:cusolver, //third_party/eigen3:blas,
    # and //third_party/libf2c all contain various parts of BLAS, LAPACK,
    # and f2c helper functions in global namespace. Tell the compiler to
    # allow multiple definitions when linking this.
    linkopts = select({
        "//tensorflow:darwin": [],
        "//conditions:default": ["-Wl,-z,muldefs"],
    }),
    visibility = [":friends"],
    deps = [
        "//tensorflow/core:framework",
        "//tensorflow/core:lib",
        "//tensorflow/core/platform/default/build_config:cublas_plugin",
        "@local_config_cuda//cuda:cublas",
        "@local_config_cuda//cuda:cusolver",
    ],
)

LINALG_DEPS = [
    ":linalg_ops_common",
    "//third_party/eigen3",
    "//tensorflow/core:framework",
    "//tensorflow/core:lib",
    "//tensorflow/core:linalg_ops_op_lib",
] + if_cuda([
    ":cuda_solvers",
    ":transpose_functor",
])

tf_kernel_library(
    name = "cholesky_op",
    prefix = "cholesky_op",
    deps = if_cuda([
        ":matrix_band_part_op",
    ]) + LINALG_DEPS,
)

tf_kernel_library(
    name = "cholesky_grad",
    prefix = "cholesky_grad",
    deps = LINALG_DEPS,
)

tf_kernel_library(
    name = "determinant_op",
    prefix = "determinant_op",
    deps = if_cuda([
        ":fill_functor",
    ]) + LINALG_DEPS,
)

tf_kernel_library(
    name = "matrix_exponential_op",
    prefix = "matrix_exponential_op",
    deps = LINALG_DEPS,
)

tf_kernel_library(
    name = "matrix_logarithm_op",
    prefix = "matrix_logarithm_op",
    deps = LINALG_DEPS,
)

tf_kernel_library(
    name = "self_adjoint_eig_op",
    prefix = "self_adjoint_eig_op",
    deps = LINALG_DEPS + ["//tensorflow/core:lib_internal"],
)

tf_kernel_library(
    name = "self_adjoint_eig_v2_op",
    prefix = "self_adjoint_eig_v2_op",
    deps = LINALG_DEPS + ["//tensorflow/core:lib_internal"] + if_cuda([
        ":cast_op",
        ":cwise_op",
    ]),
)

tf_kernel_library(
    name = "matrix_inverse_op",
    prefix = "matrix_inverse_op",
    deps = LINALG_DEPS + if_cuda([":eye_functor"]),
)

tf_kernel_library(
    name = "matrix_solve_ls_op",
    prefix = "matrix_solve_ls_op",
    deps = LINALG_DEPS,
)

tf_kernel_library(
    name = "matrix_solve_op",
    prefix = "matrix_solve_op",
    deps = LINALG_DEPS,
)

tf_kernel_library(
    name = "matrix_triangular_solve_op",
    prefix = "matrix_triangular_solve_op",
    deps = LINALG_DEPS + if_cuda([
        "//tensorflow/core/platform/default/build_config:cublas_plugin",
    ]),
)

tf_kernel_library(
    name = "qr_op",
    prefix = "qr_op",
    deps = LINALG_DEPS + if_cuda([
        ":cwise_op",
        ":eye_functor",
        ":matrix_band_part_op",
    ]),
)

tf_kernel_library(
    name = "svd_op",
    prefix = "svd_op",
    deps = LINALG_DEPS,
)

cc_library(
    name = "linalg_ops_common",
    srcs = ["linalg_ops_common.cc"],
    hdrs = ["linalg_ops_common.h"],
    visibility = ["//visibility:private"],
    deps = [
        "//tensorflow/core:framework",
        "//tensorflow/core:lib",
        "//third_party/eigen3",
    ],
)

cc_library(
    name = "logging",
    deps = [
        ":logging_ops",
        ":summary_audio_op",
        ":summary_image_op",
        ":summary_op",
        ":summary_tensor_op",
    ],
)

LOGGING_DEPS = [
    "//tensorflow/core:framework",
    "//tensorflow/core:lib",
    "//tensorflow/core:lib_internal",
    "//tensorflow/core:logging_ops_op_lib",
    "//tensorflow/core:protos_all_cc",
]

tf_kernel_library(
    name = "logging_ops",
    prefix = "logging_ops",
    deps = LOGGING_DEPS,
)

tf_kernel_library(
    name = "summary_audio_op",
    prefix = "summary_audio_op",
    deps = LOGGING_DEPS,
)

tf_kernel_library(
    name = "summary_image_op",
    prefix = "summary_image_op",
    deps = LOGGING_DEPS,
)

tf_kernel_library(
    name = "summary_op",
    prefix = "summary_op",
    deps = LOGGING_DEPS,
)

tf_kernel_library(
    name = "summary_tensor_op",
    prefix = "summary_tensor_op",
    deps = LOGGING_DEPS,
)

tf_cc_tests(
    name = "bonus3_tests",
    size = "small",
    srcs = [
        "logging_ops_test.cc",
        "summary_audio_op_test.cc",
        "summary_image_op_test.cc",
        "summary_op_test.cc",
        "summary_tensor_op_test.cc",
    ],
    deps = [
        ":logging",
        ":ops_testutil",
        ":ops_util",
        "//tensorflow/core:framework",
        "//tensorflow/core:lib",
        "//tensorflow/core:protos_all_cc",
        "//tensorflow/core:test",
        "//tensorflow/core:test_main",
        "//tensorflow/core:testlib",
    ],
)

cc_library(
    name = "manip",
    deps = [
        ":roll_op",
    ],
)

MANIP_DEPS = [
    "//tensorflow/core:framework",
    "//tensorflow/core:lib",
    "//tensorflow/core:manip_ops_op_lib",
    "//third_party/eigen3",
]

tf_kernel_library(
    name = "roll_op",
    prefix = "roll_op",
    deps = MANIP_DEPS,
)

tf_cc_test(
    name = "roll_op_test",
    size = "small",
    srcs = ["roll_op_test.cc"],
    deps = [
        ":ops_testutil",
        ":ops_util",
        ":roll_op",
        "//tensorflow/core:core_cpu",
        "//tensorflow/core:core_cpu_internal",
        "//tensorflow/core:framework",
        "//tensorflow/core:lib",
        "//tensorflow/core:protos_all_cc",
        "//tensorflow/core:test",
        "//tensorflow/core:test_main",
        "//tensorflow/core:testlib",
    ],
)

MATH_DEPS = [
    ":bounds_check",
    ":fill_functor",
    "//tensorflow/core:core_cpu",
    "//tensorflow/core:framework",
    "//tensorflow/core:lib",
    "//tensorflow/core:lib_internal",
    "//tensorflow/core:math_grad",
    "//tensorflow/core:math_ops_op_lib",
    "//third_party/eigen3",
]

cc_library(
    name = "math_not_windows",
    deps = [
        ":sparse_matmul_op",
    ],
)

tf_kernel_library(
    name = "sparse_matmul_op",
    defines = select({
        ":xsmm": ["TENSORFLOW_USE_LIBXSMM"],
        "//conditions:default": [],
    }),
    prefix = "sparse_matmul_op",
    deps = MATH_DEPS + select({
        ":xsmm": [
            "@libxsmm_archive//:xsmm_avx",
        ],
        "//conditions:default": [],
    }),
)

cc_library(
    name = "math",
    deps = [
        ":aggregate_ops",
        ":argmax_op",
        ":batch_matmul_op",
        ":betainc_op",
        ":bincount_op",
        ":bucketize_op",
        ":cast_op",
        ":check_numerics_op",
        ":compare_and_bitpack_op",
        ":cross_op",
        ":cwise_op",
        ":fft_ops",
        ":histogram_op",
        ":matmul_op",
        ":population_count_op",
        ":reduction_ops",
        ":scan_ops",
        ":segment_reduction_ops",
        ":sequence_ops",
    ],
)

tf_kernel_library(
    name = "aggregate_ops",
    prefix = "aggregate_ops",
    deps = MATH_DEPS,
)

tf_kernel_library(
    name = "argmax_op",
    prefix = "argmax_op",
    deps = MATH_DEPS,
)

tf_kernel_library(
    name = "batch_matmul_op",
    srcs = [] + if_mkl([
        "mkl_batch_matmul_op.cc",
    ]),
    prefix = "batch_matmul_op",
    deps = MATH_DEPS + if_mkl([
        "//third_party/mkl:intel_binary_blob",
    ]),
)

tf_kernel_library(
    name = "betainc_op",
    prefix = "betainc_op",
    deps = MATH_DEPS,
)

tf_kernel_library(
    name = "bucketize_op",
    gpu_srcs = ["cuda_device_array.h"],
    prefix = "bucketize_op",
    deps = ARRAY_DEPS,
)

tf_kernel_library(
    name = "cast_op",
    prefix = "cast_op",
    deps = MATH_DEPS,
)

tf_kernel_library(
    name = "check_numerics_op",
    prefix = "check_numerics_op",
    deps = MATH_DEPS,
)

tf_kernel_library(
    name = "cross_op",
    prefix = "cross_op",
    deps = MATH_DEPS,
)

tf_kernel_library(
    name = "cwise_op",
    prefix = "cwise_op",
    deps = MATH_DEPS + ["//tensorflow/core:bitwise_ops_op_lib"],
)

tf_kernel_library(
    name = "population_count_op",
    prefix = "population_count_op",
    deps = MATH_DEPS,
)

tf_kernel_library(
    name = "fft_ops",
    prefix = "fft_ops",
    deps = MATH_DEPS + [
        "//tensorflow/core:spectral_ops_op_lib",
    ] + if_cuda([
        "//tensorflow/core/platform/default/build_config:cufft_plugin",
    ]),
)

tf_kernel_library(
    name = "matmul_op",
    srcs = [
        "matmul_op.cc",
    ] + if_mkl([
        "mkl_matmul_op.cc",
    ]),
    hdrs = ["matmul_op.h"],
    defines = select({
        ":xsmm": [
            "TENSORFLOW_USE_LIBXSMM",
            "EIGEN_USE_LIBXSMM",
        ],
        "//conditions:default": [],
    }),
    deps = MATH_DEPS + [
        ":gpu_util_hdrs",
    ] + select({
        ":xsmm": [
            "@libxsmm_archive//:xsmm_avx",
        ],
        "//conditions:default": [],
    }) + if_mkl([
        "//third_party/mkl:intel_binary_blob",
<<<<<<< HEAD
        "@mkl_dnn//:mkl_dnn",
    ]) + if_acl([
        "//third_party/acl:intel_binary_blob",
=======
        "@mkl_dnn",
>>>>>>> 8a428cdd
    ]) + if_cuda([
        "//tensorflow/core/platform/default/build_config:cublas_plugin",
    ]),
)

tf_kernel_library(
    name = "reduction_ops",
    gpu_srcs = ["reduction_gpu_kernels.cu.h"],
    prefix = "reduction_ops",
    deps = MATH_DEPS + [":transpose_functor"] + if_cuda(["@cub_archive//:cub"]),
)

tf_kernel_library(
    name = "segment_reduction_ops",
    prefix = "segment_reduction_ops",
    deps = MATH_DEPS + if_cuda([
        ":cuda_solvers",
    ]),
)

tf_kernel_library(
    name = "scan_ops",
    prefix = "scan_ops",
    deps = MATH_DEPS,
)

tf_kernel_library(
    name = "sequence_ops",
    prefix = "sequence_ops",
    deps = MATH_DEPS,
)

tf_cc_test(
    name = "sequence_ops_test",
    size = "small",
    srcs = ["sequence_ops_test.cc"],
    deps = [
        ":ops_testutil",
        ":ops_util",
        ":sequence_ops",
        "//tensorflow/core:core_cpu",
        "//tensorflow/core:framework",
        "//tensorflow/core:lib",
        "//tensorflow/core:protos_all_cc",
        "//tensorflow/core:test",
        "//tensorflow/core:test_main",
        "//tensorflow/core:testlib",
    ],
)

tf_cuda_cc_test(
    name = "cast_op_test",
    size = "small",
    srcs = ["cast_op_test.cc"],
    deps = [
        ":cast_op",
        ":ops_testutil",
        ":ops_util",
        "//tensorflow/core:core_cpu",
        "//tensorflow/core:framework",
        "//tensorflow/core:lib",
        "//tensorflow/core:protos_all_cc",
        "//tensorflow/core:test",
        "//tensorflow/core:test_main",
        "//tensorflow/core:testlib",
    ],
)

tf_cc_test(
    name = "cross_op_test",
    size = "small",
    srcs = ["cross_op_test.cc"],
    deps = [
        ":cross_op",
        ":ops_testutil",
        ":ops_util",
        "//tensorflow/core:core_cpu",
        "//tensorflow/core:framework",
        "//tensorflow/core:lib",
        "//tensorflow/core:protos_all_cc",
        "//tensorflow/core:test",
        "//tensorflow/core:test_main",
        "//tensorflow/core:testlib",
    ],
)

tf_cc_tests(
    name = "sparse_tests",
    size = "small",
    srcs = [
        "sparse_add_op_test.cc",
        "sparse_dense_binary_op_shared_test.cc",
        "sparse_reduce_sum_op_test.cc",
    ],
    deps = [
        ":ops_testutil",
        ":ops_util",
        ":sparse_add_op",
        ":sparse_dense_binary_op_shared",
        ":sparse_reduce_op",
        "//tensorflow/core:core_cpu",
        "//tensorflow/core:framework",
        "//tensorflow/core:lib",
        "//tensorflow/core:protos_all_cc",
        "//tensorflow/core:test",
        "//tensorflow/core:test_main",
        "//tensorflow/core:testlib",
    ],
)

tf_cuda_cc_test(
    name = "cwise_ops_test",
    size = "small",
    srcs = ["cwise_ops_test.cc"],
    deps = [
        ":bounds_check",
        ":cwise_op",
        ":nn",
        ":ops_testutil",
        ":ops_util",
        "//tensorflow/core:core_cpu",
        "//tensorflow/core:framework",
        "//tensorflow/core:lib",
        "//tensorflow/core:protos_all_cc",
        "//tensorflow/core:test",
        "//tensorflow/core:test_main",
        "//tensorflow/core:testlib",
    ],
)

tf_cuda_cc_test(
    name = "matmul_op_test",
    size = "small",
    srcs = ["matmul_op_test.cc"],
    deps = [
        ":matmul_op",
        ":ops_testutil",
        ":ops_util",
        ":quantized_ops",
        "//tensorflow/cc:cc_ops",
        "//tensorflow/cc:client_session",
        "//tensorflow/core:array_ops_op_lib",
        "//tensorflow/core:framework",
        "//tensorflow/core:math_ops_op_lib",
        "//tensorflow/core:nn_ops_op_lib",
        "//tensorflow/core:protos_all_cc",
        "//tensorflow/core:test",
        "//tensorflow/core:test_main",
        "//tensorflow/core:testlib",
    ],
)

tf_cuda_cc_test(
    name = "batch_matmul_op_test",
    size = "small",
    srcs = ["batch_matmul_op_test.cc"],
    deps = [
        ":batch_matmul_op",
        ":ops_testutil",
        ":ops_util",
        "//tensorflow/core:core_cpu",
        "//tensorflow/core:framework",
        "//tensorflow/core:lib",
        "//tensorflow/core:protos_all_cc",
        "//tensorflow/core:test",
        "//tensorflow/core:test_main",
        "//tensorflow/core:testlib",
    ],
)

tf_cuda_cc_test(
    name = "reduction_ops_test",
    size = "small",
    srcs = ["reduction_ops_test.cc"],
    linkopts = select({
        "//tensorflow:darwin": ["-headerpad_max_install_names"],
        "//conditions:default": [],
    }),
    deps = [
        ":ops_testutil",
        ":ops_util",
        ":reduction_ops",
        "//tensorflow/core:core_cpu",
        "//tensorflow/core:framework",
        "//tensorflow/core:lib",
        "//tensorflow/core:protos_all_cc",
        "//tensorflow/core:test",
        "//tensorflow/core:test_main",
        "//tensorflow/core:testlib",
    ],
)

tf_cc_test(
    name = "segment_reduction_ops_test",
    size = "small",
    srcs = ["segment_reduction_ops_test.cc"],
    deps = [
        ":ops_testutil",
        ":ops_util",
        ":segment_reduction_ops",
        "//tensorflow/core:core_cpu",
        "//tensorflow/core:core_cpu_internal",
        "//tensorflow/core:framework",
        "//tensorflow/core:lib",
        "//tensorflow/core:protos_all_cc",
        "//tensorflow/core:test",
        "//tensorflow/core:test_main",
        "//tensorflow/core:testlib",
    ],
)

tf_cc_test(
    name = "immutable_constant_op_test",
    srcs = ["immutable_constant_op_test.cc"],
    deps = [
        ":array",
        ":immutable_constant_op",
        ":matmul_op",
        ":ops_testutil",
        ":ops_util",
        ":random_shuffle_op",
        "//tensorflow/cc:cc_ops",
        "//tensorflow/core:core_cpu",
        "//tensorflow/core:direct_session",
        "//tensorflow/core:framework",
        "//tensorflow/core:lib",
        "//tensorflow/core:ops",
        "//tensorflow/core:test",
        "//tensorflow/core:test_main",
        "//tensorflow/core:testlib",
    ],
)

tf_cc_test(
    name = "shape_op_test",
    srcs = ["shape_op_test.cc"],
    deps = [
        ":array",
        ":ops_testutil",
        ":ops_util",
        "//tensorflow/cc:cc_ops",
        "//tensorflow/cc:client_session",
        "//tensorflow/core:core_cpu",
        "//tensorflow/core:direct_session",
        "//tensorflow/core:framework",
        "//tensorflow/core:lib",
        "//tensorflow/core:ops",
        "//tensorflow/core:protos_all_cc",
        "//tensorflow/core:test",
        "//tensorflow/core:test_main",
        "//tensorflow/core:testlib",
    ],
)

tf_cuda_cc_test(
    name = "sparse_matmul_op_test",
    size = "small",
    srcs = ["sparse_matmul_op_test.cc"],
    deps = [
        ":ops_testutil",
        ":ops_util",
        ":sparse_matmul_op",
        "//tensorflow/core:core_cpu",
        "//tensorflow/core:framework",
        "//tensorflow/core:lib",
        "//tensorflow/core:protos_all_cc",
        "//tensorflow/core:test",
        "//tensorflow/core:test_main",
        "//tensorflow/core:testlib",
    ],
)

tf_cuda_cc_test(
    name = "split_op_test",
    size = "small",
    srcs = ["split_op_test.cc"],
    deps = [
        ":ops_testutil",
        ":ops_util",
        ":split_op",
        "//tensorflow/core:core_cpu",
        "//tensorflow/core:framework",
        "//tensorflow/core:lib",
        "//tensorflow/core:protos_all_cc",
        "//tensorflow/core:test",
        "//tensorflow/core:test_main",
        "//tensorflow/core:testlib",
    ],
)

tf_cuda_cc_test(
    name = "split_v_op_test",
    size = "small",
    srcs = ["split_v_op_test.cc"],
    deps = [
        ":ops_testutil",
        ":ops_util",
        ":split_v_op",
        "//tensorflow/core:core_cpu",
        "//tensorflow/core:framework",
        "//tensorflow/core:lib",
        "//tensorflow/core:protos_all_cc",
        "//tensorflow/core:test",
        "//tensorflow/core:test_main",
        "//tensorflow/core:testlib",
    ],
)

tf_cuda_cc_test(
    name = "diag_op_test",
    size = "small",
    srcs = ["diag_op_test.cc"],
    deps = [
        ":diag_op",
        ":ops_testutil",
        ":ops_util",
        "//tensorflow/core:core_cpu",
        "//tensorflow/core:framework",
        "//tensorflow/core:lib",
        "//tensorflow/core:protos_all_cc",
        "//tensorflow/core:test",
        "//tensorflow/core:test_main",
        "//tensorflow/core:testlib",
    ],
)

# conv_grad_ops currently has to be built with conv_ops*.
# TODO(josh11b, zhengxq): put these a separate libraries in ":nn" below once
# conv_ops_gpu.h has be separated into its own library.
tf_kernel_library(
    name = "conv_ops",
    srcs = [
        "conv_grad_filter_ops.cc",
        "conv_grad_input_ops.cc",
        "conv_grad_ops.cc",
        "conv_grad_ops_3d.cc",
        "deep_conv2d.cc",
    ] + select({
        ":xsmm_convolutions": ["xsmm_conv2d.cc"],
        "//conditions:default": [],
    }),
    hdrs = [
        "fill_functor.h",
        "conv_grad_ops.h",
        "deep_conv2d.h",
        "gemm_functors.h",
        "winograd_transform.h",
    ] + select({
        ":xsmm_convolutions": ["xsmm_conv2d.h"],
        "//conditions:default": [],
    }),
    # Override EIGEN_STRONG_INLINE to inline when --define=override_eigen_strong_inline=true,
    # So that it doesn't take 20 minutes to compile conv_grad_ops_3d.cc and conv_ops_3d.cc
    # on Windows. See https://github.com/tensorflow/tensorflow/issues/10521
    copts = if_override_eigen_strong_inline(["/DEIGEN_STRONG_INLINE=inline"]),
    defines = select({
        ":xsmm_convolutions": [
            "TENSORFLOW_USE_LIBXSMM_CONVOLUTIONS",
        ],
        "//conditions:default": [],
    }) + select({
        ":xsmm": ["EIGEN_USE_LIBXSMM"],
        "//conditions:default": [],
    }) + select({
        ":xsmm_backward_convolutions": ["TENSORFLOW_USE_LIBXSMM_BACKWARD_CONVOLUTIONS"],
        "//conditions:default": [],
    }),
    prefix = "conv_ops",
    deps = [
        ":bounds_check",
        ":conv_2d",
        ":conv_3d",
        ":image_resizer_state",
        ":fill_functor",
        ":ops_util",
        "//tensorflow/core:core_cpu",
        "//tensorflow/core:framework",
        "//tensorflow/core:lib",
        "//tensorflow/core:lib_internal",
        "//tensorflow/core:nn_ops_op_lib",
    ] + select({
        ":xsmm_convolutions": [
            "@libxsmm_archive//:xsmm_avx",
        ],
        "//conditions:default": [],
    }) + if_cuda([
        "//tensorflow/core/platform/default/build_config:cublas_plugin",
        "//tensorflow/core/platform/default/build_config:cudnn_plugin",
    ]) + if_sycl([
        "@local_config_sycl//sycl:syclrt",
    ]),
)

tf_kernel_library(
    name = "depthwise_conv_op",
    prefix = "depthwise_conv_op",
    deps = [
        ":bounds_check",
        ":conv_ops",
        ":ops_util",
        "//tensorflow/core:core_cpu",
        "//tensorflow/core:framework",
        "//tensorflow/core:lib",
        "//tensorflow/core:nn_ops_op_lib",
    ] + if_cuda(["@cub_archive//:cub"]),
)

tf_kernel_library(
    name = "depthwise_conv_grad_op",
    hdrs = [
        "depthwise_conv_op.h",
    ] + if_sycl([
        "depthwise_conv_op_sycl.h",
        "conv_ops_sycl_common.h",
    ]),
    prefix = "depthwise_conv_grad_op",
    deps = [
        ":bounds_check",
        ":ops_util",
        "//tensorflow/core:core_cpu",
        "//tensorflow/core:framework",
        "//tensorflow/core:lib",
        "//tensorflow/core:nn_ops_op_lib",
    ],
)

cc_library(
    name = "nn",
    deps = [
        ":batch_norm_op",
        ":bias_op",
        ":conv_ops",
        ":data_format_ops",
        ":depthwise_conv_grad_op",
        ":depthwise_conv_op",
        ":dilation_ops",
        ":fused_batch_norm_op",
        ":in_topk_op",
        ":l2loss_op",
        ":lrn_op",
        ":nth_element_op",
        ":relu_op",
        ":softmax_op",
        ":softplus_op",
        ":softsign_op",
        ":topk_op",
        ":xent_op",
    ],
)

NN_DEPS = [
    ":bounds_check",
    ":conv_2d",
    ":fused_batch_norm_util_gpu",
    ":ops_util",
    ":pooling_ops",
    "//tensorflow/core:framework",
    "//tensorflow/core:lib",
    "//tensorflow/core:lib_internal",
    "//tensorflow/core:nn_grad",
    "//tensorflow/core:nn_ops_op_lib",
    "//third_party/eigen3",
]

tf_kernel_library(
    name = "batch_norm_op",
    prefix = "batch_norm_op",
    deps = NN_DEPS,
)

tf_kernel_library(
    name = "data_format_ops",
    prefix = "data_format_ops",
    deps = NN_DEPS,
)

tf_kernel_library(
    name = "bias_op",
    prefix = "bias_op",
    deps = NN_DEPS,
)

tf_kernel_library(
    name = "fused_batch_norm_op",
    prefix = "fused_batch_norm_op",
    deps = NN_DEPS + [
        ":fill_functor",
    ],
)

tf_kernel_library(
    name = "in_topk_op",
    prefix = "in_topk_op",
    deps = NN_DEPS,
)

tf_kernel_library(
    name = "lrn_op",
    prefix = "lrn_op",
    deps = NN_DEPS,
)

tf_kernel_library(
    name = "relu_op",
    prefix = "relu_op",
    deps = NN_DEPS,
)

tf_kernel_library(
    name = "softmax_op",
    prefix = "softmax_op",
    deps = NN_DEPS + if_cuda([
        ":reduction_ops",
        "@cub_archive//:cub",
    ]),
)

tf_kernel_library(
    name = "softplus_op",
    prefix = "softplus_op",
    deps = NN_DEPS + [":warn_about_ints"],
)

tf_kernel_library(
    name = "softsign_op",
    prefix = "softsign_op",
    deps = NN_DEPS + [":warn_about_ints"],
)

tf_kernel_library(
    name = "topk_op",
    prefix = "topk_op",
    deps = NN_DEPS + if_cuda(["@cub_archive//:cub"]),
)

tf_kernel_library(
    name = "nth_element_op",
    prefix = "nth_element_op",
    deps = NN_DEPS,
)

tf_kernel_library(
    name = "xent_op",
    prefix = "xent_op",
    deps = NN_DEPS,
)

tf_kernel_library(
    name = "bincount_op",
    prefix = "bincount_op",
    deps = [
        "//tensorflow/core:framework",
        "//tensorflow/core:lib",
        "//tensorflow/core:lib_internal",
        "//third_party/eigen3",
    ] + if_cuda(["@cub_archive//:cub"]),
)

tf_kernel_library(
    name = "histogram_op",
    prefix = "histogram_op",
    deps = [
        "//tensorflow/core:framework",
        "//tensorflow/core:lib",
        "//tensorflow/core:lib_internal",
        "//third_party/eigen3",
    ] + if_cuda(["@cub_archive//:cub"]),
)

tf_kernel_library(
    name = "l2loss_op",
    prefix = "l2loss_op",
    deps = [
        ":reduction_ops",
        "//third_party/eigen3",
        "//tensorflow/core:framework",
        "//tensorflow/core:lib",
        "//tensorflow/core:lib_internal",
        "//tensorflow/core:nn_grad",
        "//tensorflow/core:nn_ops_op_lib",
    ] + if_cuda(["@cub_archive//:cub"]),
)

tf_cuda_cc_test(
    name = "lrn_op_test",
    srcs = ["lrn_op_test.cc"],
    deps = [
        ":nn",
        ":ops_testutil",
        ":ops_util",
        ":xent_op",
        "//tensorflow/cc:cc_ops",
        "//tensorflow/core:core_cpu",
        "//tensorflow/core:core_cpu_internal",
        "//tensorflow/core:framework",
        "//tensorflow/core:lib",
        "//tensorflow/core:protos_all_cc",
        "//tensorflow/core:test",
        "//tensorflow/core:test_main",
        "//tensorflow/core:testlib",
    ],
)

tf_cuda_cc_test(
    name = "xent_op_test",
    srcs = ["xent_op_test.cc"],
    deps = [
        ":nn",
        ":ops_testutil",
        ":ops_util",
        ":xent_op",
        "//tensorflow/cc:cc_ops",
        "//tensorflow/core:core_cpu",
        "//tensorflow/core:core_cpu_internal",
        "//tensorflow/core:framework",
        "//tensorflow/core:lib",
        "//tensorflow/core:protos_all_cc",
        "//tensorflow/core:test",
        "//tensorflow/core:test_main",
        "//tensorflow/core:testlib",
    ],
)

tf_cuda_cc_test(
    name = "nn_ops_test",
    srcs = ["nn_ops_test.cc"],
    deps = [
        ":nn",
        ":ops_testutil",
        ":ops_util",
        "//tensorflow/cc:cc_ops",
        "//tensorflow/cc:cc_ops_internal",
        "//tensorflow/core:core_cpu",
        "//tensorflow/core:core_cpu_internal",
        "//tensorflow/core:framework",
        "//tensorflow/core:lib",
        "//tensorflow/core:protos_all_cc",
        "//tensorflow/core:test",
        "//tensorflow/core:test_main",
        "//tensorflow/core:testlib",
        "//third_party/eigen3",
    ],
)

tf_kernel_library(
    name = "pooling_ops",
    srcs = [
        "avgpooling_op.cc",
        "cudnn_pooling_gpu.cc",
        "fractional_avg_pool_op.cc",
        "fractional_max_pool_op.cc",
        "fractional_pool_common.cc",
        "maxpooling_op.cc",
        "pooling_ops_3d.cc",
        "pooling_ops_common.cc",
    ],
    hdrs = [
        "avgpooling_op.h",
        "cudnn_pooling_gpu.h",
        "fractional_pool_common.h",
        "maxpooling_op.h",
        "pooling_ops_3d.h",
        "pooling_ops_common.h",
    ] + if_sycl([
        "pooling_ops_3d_sycl.h",
        "maxpooling_op_sycl.h",
    ]),
    gpu_srcs = [
        "avgpooling_op.h",
        "avgpooling_op_gpu.cu.cc",
        "maxpooling_op.h",
        "maxpooling_op_gpu.cu.cc",
        "maxpooling_op_gpu.h",
        "pooling_ops_common.h",
        "pooling_ops_common_gpu.h",
        "pooling_ops_3d_gpu.h",
        "pooling_ops_3d_gpu.cu.cc",
    ],
    deps = [
        ":bounds_check",
        ":conv_2d",
        ":conv_3d",
        ":conv_ops",
        ":eigen_helpers",
        ":ops_util",
        "//tensorflow/core:core_cpu",
        "//tensorflow/core:framework",
        "//tensorflow/core:lib",
        "//tensorflow/core:lib_internal",
        "//tensorflow/core:nn_ops_op_lib",
        "//tensorflow/core:stream_executor",
        "//third_party/eigen3",
    ],
)

tf_kernel_library(
    name = "fake_quant_ops",
    srcs = ["fake_quant_ops.cc"],
    hdrs = ["fake_quant_ops_functor.h"],
    gpu_srcs = [
        "fake_quant_ops_gpu.cu.cc",
        "fake_quant_ops_functor.h",
    ],
    deps = [
        "//tensorflow/core:framework",
        "//tensorflow/core:lib",
        "//third_party/eigen3",
    ],
    alwayslink = 1,
)

tf_kernel_library(
    name = "fused_batch_norm_util",
    gpu_srcs = [
        "fused_batch_norm_op.h",
        "fused_batch_norm_op.cu.cc",
    ],
    deps = [
        "//tensorflow/core:framework",
        "//tensorflow/core:lib",
        "//third_party/eigen3",
    ],
)

cc_library(
    name = "pooling_ops_hdrs",
    hdrs = [
        "avgpooling_op.h",
        "maxpooling_op.h",
        "pooling_ops_common.h",
    ],
    deps = [
        ":eigen_helpers",
        ":ops_util_hdrs",
        "//third_party/eigen3",
    ],
)

tf_kernel_library(
    name = "dilation_ops",
    prefix = "dilation_ops",
    deps = [
        ":ops_util",
        "//tensorflow/core:core_cpu",
        "//tensorflow/core:framework",
        "//tensorflow/core:lib",
        "//tensorflow/core:nn_ops_op_lib",
        "//third_party/eigen3",
    ],
)

tf_kernel_library(
    name = "batch_space_ops",
    srcs = [
        "batchtospace_op.cc",
        "spacetobatch_functor.cc",
        "spacetobatch_functor.h",
        "spacetobatch_op.cc",
    ],
    gpu_srcs = [
        "spacetobatch_functor.h",
        "spacetobatch_functor_gpu.cu.cc",
    ],
    visibility = ["//visibility:private"],
    deps = [
        ":bounds_check",
        "//tensorflow/core:framework",
        "//tensorflow/core:lib",
        "//third_party/eigen3",
    ],
)

tf_cuda_cc_test(
    name = "spacetobatch_benchmark_test",
    srcs = ["spacetobatch_benchmark_test.cc"],
    deps = [
        ":batch_space_ops",
        ":ops_testutil",
        ":ops_util",
        "//tensorflow/core:core_cpu",
        "//tensorflow/core:framework",
        "//tensorflow/core:protos_all_cc",
        "//tensorflow/core:test",
        "//tensorflow/core:test_main",
        "//tensorflow/core:testlib",
    ],
)

tf_kernel_library(
    name = "depth_space_ops",
    srcs = [
        "depthtospace_op.cc",
        "spacetodepth_op.cc",
    ],
    hdrs = [
        "depthtospace_op.h",
        "spacetodepth_op.h",
    ],
    gpu_srcs = [
        "depthtospace_op.h",
        "depthtospace_op_gpu.cu.cc",
        "spacetodepth_op.h",
        "spacetodepth_op_gpu.cu.cc",
    ],
    visibility = ["//visibility:private"],
    deps = [
        "//tensorflow/core:framework",
        "//tensorflow/core:lib",
        "//third_party/eigen3",
    ],
)

cc_library(
    name = "parsing",
    deps = [
        ":decode_compressed_op",
        ":decode_csv_op",
        ":decode_raw_op",
        ":example_parsing_ops",
        ":parse_tensor_op",
        ":string_to_number_op",
    ],
)

PARSING_DEPS = [
    "//tensorflow/core:framework",
    "//tensorflow/core:lib",
    "//tensorflow/core:parsing_ops_op_lib",
    "//tensorflow/core:proto_text",
    "//tensorflow/core:protos_all_cc",
]

tf_kernel_library(
    name = "decode_csv_op",
    prefix = "decode_csv_op",
    deps = PARSING_DEPS,
)

tf_kernel_library(
    name = "decode_raw_op",
    prefix = "decode_raw_op",
    deps = PARSING_DEPS,
)

tf_kernel_library(
    name = "decode_compressed_op",
    prefix = "decode_compressed_op",
    deps = [
        "//tensorflow/core:lib_internal",
    ] + PARSING_DEPS,
)

tf_kernel_library(
    name = "example_parsing_ops",
    prefix = "example_parsing_ops",
    deps = PARSING_DEPS,
)

tf_kernel_library(
    name = "parse_tensor_op",
    prefix = "parse_tensor_op",
    deps = PARSING_DEPS,
)

tf_cc_test(
    name = "parse_tensor_test",
    srcs = ["parse_tensor_test.cc"],
    deps = [
        ":ops_testutil",
        ":parse_tensor_op",
        "//tensorflow/core:core_cpu_internal",
        "//tensorflow/core:framework",
        "//tensorflow/core:test_main",
        "//tensorflow/core:testlib",
    ],
)

tf_kernel_library(
    name = "string_to_number_op",
    prefix = "string_to_number_op",
    deps = PARSING_DEPS,
)

cc_library(
    name = "random_ops",
    deps = [
        ":random_op",
        ":random_shuffle_op",
    ],
)

RANDOM_OPS_DEPS = [
    "//tensorflow/core:core_cpu",
    "//tensorflow/core:framework",
    "//tensorflow/core:lib",
    "//tensorflow/core:lib_internal",
    "//tensorflow/core:random_ops_op_lib",
]

tf_kernel_library(
    name = "random_op",
    prefix = "random_op",
    deps = RANDOM_OPS_DEPS,
)

tf_kernel_library(
    name = "random_shuffle_op",
    prefix = "random_shuffle_op",
    deps = RANDOM_OPS_DEPS,
)

tf_cuda_cc_test(
    name = "random_op_test",
    size = "small",
    srcs = ["random_op_test.cc"],
    deps = [
        ":random_ops",
        "//tensorflow/core:core_cpu",
        "//tensorflow/core:framework",
        "//tensorflow/core:lib",
        "//tensorflow/core:test",
        "//tensorflow/core:test_main",
        "//tensorflow/core:testlib",
    ],
)

tf_kernel_library(
    name = "stateless_random_ops",
    prefix = "stateless_random_ops",
    deps = [
        ":bounds_check",
        ":random_op",
        "//tensorflow/core:framework",
        "//tensorflow/core:lib",
        "//tensorflow/core:stateless_random_ops_op_lib",
    ],
)

cc_library(
    name = "required",
    deps = [
        ":no_op",
        ":sendrecv_ops",
    ],
)

REQUIRED_DEPS = [
    "//tensorflow/core:framework",
    "//tensorflow/core:lib",
    "//tensorflow/core:no_op_op_lib",
    "//tensorflow/core:sendrecv_ops_op_lib",
]

tf_kernel_library(
    name = "no_op",
    prefix = "no_op",
    deps = REQUIRED_DEPS,
)

tf_kernel_library(
    name = "sendrecv_ops",
    prefix = "sendrecv_ops",
    deps = REQUIRED_DEPS,
)

tf_cc_test(
    name = "sendrecv_ops_test",
    srcs = ["sendrecv_ops_test.cc"],
    linkstatic = tf_kernel_tests_linkstatic(),  # Required for benchmarking
    deps = [
        ":ops_testutil",
        ":ops_util",
        ":sendrecv_ops",
        "//tensorflow/core:framework",
        "//tensorflow/core:test",
        "//tensorflow/core:test_main",
        "//tensorflow/core:testlib",
    ],
)

cc_library(
    name = "sparse",
    deps = [
        ":serialize_sparse_op",
        ":sparse_add_grad_op",
        ":sparse_add_op",
        ":sparse_concat_op",
        ":sparse_cross_op",
        ":sparse_dense_binary_op_shared",
        ":sparse_fill_empty_rows_op",
        ":sparse_reduce_op",
        ":sparse_reorder_op",
        ":sparse_reshape_op",
        ":sparse_slice_op",
        ":sparse_softmax",
        ":sparse_sparse_binary_op_shared",
        ":sparse_split_op",
        ":sparse_tensor_dense_add_op",
        ":sparse_tensor_dense_matmul_op",
        ":sparse_tensors_map_ops",
        ":sparse_to_dense_op",
        ":sparse_xent_op",
    ],
)

SPARSE_DEPS = [
    ":bounds_check",
    ":cwise_op",
    ":fill_functor",
    ":scatter_functor",
    "//third_party/eigen3",
    "//tensorflow/core:framework",
    "//tensorflow/core:lib",
    "//tensorflow/core:sparse_ops_op_lib",
]

tf_kernel_library(
    name = "sparse_add_grad_op",
    prefix = "sparse_add_grad_op",
    deps = SPARSE_DEPS,
)

tf_kernel_library(
    name = "sparse_add_op",
    prefix = "sparse_add_op",
    deps = SPARSE_DEPS,
)

tf_kernel_library(
    name = "sparse_concat_op",
    prefix = "sparse_concat_op",
    deps = SPARSE_DEPS,
)

tf_kernel_library(
    name = "sparse_fill_empty_rows_op",
    prefix = "sparse_fill_empty_rows_op",
    deps = SPARSE_DEPS,
)

tf_kernel_library(
    name = "sparse_cross_op",
    prefix = "sparse_cross_op",
    deps = SPARSE_DEPS,
)

tf_kernel_library(
    name = "sparse_reduce_op",
    prefix = "sparse_reduce_op",
    deps = SPARSE_DEPS,
)

tf_kernel_library(
    name = "sparse_dense_binary_op_shared",
    prefix = "sparse_dense_binary_op_shared",
    deps = SPARSE_DEPS,
)

tf_kernel_library(
    name = "sparse_sparse_binary_op_shared",
    prefix = "sparse_sparse_binary_op_shared",
    deps = SPARSE_DEPS,
)

tf_kernel_library(
    name = "sparse_reorder_op",
    prefix = "sparse_reorder_op",
    deps = SPARSE_DEPS,
)

tf_kernel_library(
    name = "sparse_reshape_op",
    prefix = "sparse_reshape_op",
    deps = SPARSE_DEPS + [
        ":reshape_util",
    ],
)

tf_kernel_library(
    name = "sparse_slice_op",
    prefix = "sparse_slice_op",
    deps = SPARSE_DEPS,
)

tf_kernel_library(
    name = "sparse_softmax",
    prefix = "sparse_softmax",
    deps = SPARSE_DEPS,
)

tf_kernel_library(
    name = "sparse_split_op",
    prefix = "sparse_split_op",
    deps = SPARSE_DEPS,
)

tf_kernel_library(
    name = "sparse_tensor_dense_add_op",
    prefix = "sparse_tensor_dense_add_op",
    deps = SPARSE_DEPS,
)

tf_kernel_library(
    name = "sparse_tensor_dense_matmul_op",
    prefix = "sparse_tensor_dense_matmul_op",
    deps = SPARSE_DEPS,
)

tf_kernel_library(
    name = "sparse_to_dense_op",
    prefix = "sparse_to_dense_op",
    deps = SPARSE_DEPS,
)

tf_kernel_library(
    name = "sparse_xent_op",
    prefix = "sparse_xent_op",
    deps = SPARSE_DEPS,
)

tf_kernel_library(
    name = "serialize_sparse_op",
    prefix = "serialize_sparse_op",
    deps = SPARSE_DEPS + [
        ":reshape_util",
        "//tensorflow/core:protos_all_cc",
    ],
)

tf_kernel_library(
    name = "sparse_tensors_map_ops",
    prefix = "sparse_tensors_map_ops",
    deps = SPARSE_DEPS,
)

tf_cuda_cc_tests(
    name = "sparse2_tests",
    size = "small",
    srcs = [
        "sparse_tensor_dense_matmul_op_test.cc",
        "sparse_to_dense_op_test.cc",
        "sparse_xent_op_test.cc",
    ],
    deps = [
        ":ops_testutil",
        ":ops_util",
        ":sparse",
        ":xent_op",
        "//tensorflow/core:core_cpu",
        "//tensorflow/core:core_cpu_internal",
        "//tensorflow/core:framework",
        "//tensorflow/core:protos_all_cc",
        "//tensorflow/core:test",
        "//tensorflow/core:test_main",
        "//tensorflow/core:testlib",
    ],
)

cc_library(
    name = "loss_updaters",
    hdrs = [
        "hinge-loss.h",
        "logistic-loss.h",
        "loss.h",
        "smooth-hinge-loss.h",
        "squared-loss.h",
    ],
    deps = [
        "//tensorflow/core:framework_headers_lib",
        "//tensorflow/core:lib",
    ],
)

tf_cc_test(
    name = "loss_test",
    size = "small",
    srcs = ["loss_test.cc"],
    deps = [
        ":loss_updaters",
        "//tensorflow/core:lib",
        "//tensorflow/core:test",
        "//tensorflow/core:test_main",
    ],
)

tf_cc_test(
    name = "sdca_ops_test",
    size = "small",
    srcs = ["sdca_ops_test.cc"],
    linkstatic = tf_kernel_tests_linkstatic(),  # Required for benchmarking
    deps = [
        ":ops_util",
        "//tensorflow/core:all_kernels",
        "//tensorflow/core:core_cpu",
        "//tensorflow/core:framework",
        "//tensorflow/core:lib_internal",
        "//tensorflow/core:test",
        "//tensorflow/core:test_main",
        "//tensorflow/core:testlib",
    ],
)

tf_kernel_library(
    name = "sdca_ops",
    prefix = "sdca_ops",
    deps = [
        ":loss_updaters",
        ":sdca_internal",
        "//tensorflow/core:framework",
        "//tensorflow/core:lib",
        "//tensorflow/core:lib_internal",
        "//tensorflow/core:sdca_ops_op_lib",
        "//third_party/eigen3",
        "@farmhash_archive//:farmhash",
    ],
    alwayslink = 1,
)

cc_library(
    name = "sdca_internal",
    srcs = ["sdca_internal.cc"],
    hdrs = ["sdca_internal.h"],
    deps = [
        ":loss_updaters",
        "//tensorflow/core:framework",
        "//tensorflow/core:lib",
        "//tensorflow/core:lib_internal",
        "//third_party/eigen3",
    ],
)

cc_library(
    name = "state",
    deps = [
        ":count_up_to_op",
        ":dense_update_ops",
        ":scatter_nd_op",
        ":scatter_op",
        ":variable_ops",
    ],
)

STATE_DEPS = [
    ":assign_op",
    ":bounds_check",
    ":fill_functor",
    ":scatter_functor",
    "//third_party/eigen3",
    "//tensorflow/core:framework",
    "//tensorflow/core:lib",
    "//tensorflow/core:state_ops_op_lib",
] + if_sycl(["//tensorflow/core:sycl_runtime"])

tf_kernel_library(
    name = "count_up_to_op",
    prefix = "count_up_to_op",
    deps = STATE_DEPS + [":variable_ops"],
)

tf_kernel_library(
    name = "dense_update_ops",
    prefix = "dense_update_ops",
    deps = STATE_DEPS + [":dense_update_functor"],
)

tf_kernel_library(
    name = "scatter_op",
    prefix = "scatter_op",
    deps = STATE_DEPS,
)

tf_kernel_library(
    name = "scatter_nd_op",
    srcs = [
        "scatter_nd_op.cc",
        "scatter_nd_op_cpu_impl_0.cc",
        "scatter_nd_op_cpu_impl_1.cc",
        "scatter_nd_op_cpu_impl_2.cc",
        "scatter_nd_op_cpu_impl_3.cc",
        "scatter_nd_op_cpu_impl_4.cc",
        "scatter_nd_op_cpu_impl_5.cc",
        "scatter_nd_op_cpu_impl_6.cc",
        "scatter_nd_op_cpu_impl_7.cc",
    ],
    hdrs = [
        "scatter_nd_op.h",
        "scatter_nd_op_cpu_impl.h",
    ],
    gpu_srcs = [
        "scatter_nd_op.h",
        "scatter_nd_op_gpu.cu.cc",
    ],
    deps = STATE_DEPS + [
        ":dense_update_functor",
        ":training_op_helpers",
        ":variable_ops",
    ],
)

tf_kernel_library(
    name = "variable_ops",
    prefix = "variable_ops",
    deps = STATE_DEPS,
)

tf_kernel_library(
    name = "mutex_ops",
    prefix = "mutex_ops",
    deps = STATE_DEPS + [":ops_util"],
)

tf_cc_test(
    name = "scatter_op_test",
    size = "small",
    srcs = ["scatter_op_test.cc"],
    deps = [
        ":fill_functor",
        ":ops_testutil",
        ":ops_util",
        ":scatter_op",
        "//tensorflow/core:framework",
        "//tensorflow/core:lib",
        "//tensorflow/core:protos_all_cc",
        "//tensorflow/core:test",
        "//tensorflow/core:test_main",
        "//tensorflow/core:testlib",
    ],
)

tf_cuda_cc_test(
    name = "scatter_nd_op_test",
    size = "small",
    srcs = ["scatter_nd_op_test.cc"],
    tags = ["noasan"],  # http://b/32635055
    deps = [
        ":ops_testutil",
        ":ops_util",
        ":scatter_nd_op",
        "//tensorflow/core:core_cpu",
        "//tensorflow/core:framework",
        "//tensorflow/core:lib",
        "//tensorflow/core:protos_all_cc",
        "//tensorflow/core:test",
        "//tensorflow/core:test_main",
        "//tensorflow/core:testlib",
    ],
)

cc_library(
    name = "string",
    deps = [
        ":as_string_op",
        ":base64_ops",
        ":reduce_join_op",
        ":regex_replace_op",
        ":string_join_op",
        ":string_split_op",
        ":string_strip_op",
        ":string_to_hash_bucket_op",
        ":substr_op",
    ],
)

STRING_DEPS = [
    ":bounds_check",
    "//third_party/eigen3",
    "//tensorflow/core:framework",
    "//tensorflow/core:lib",
    "//tensorflow/core:lib_internal",
    "//tensorflow/core:string_ops_op_lib",
]

tf_kernel_library(
    name = "string_to_hash_bucket_op",
    prefix = "string_to_hash_bucket_op",
    deps = STRING_DEPS,
)

tf_kernel_library(
    name = "reduce_join_op",
    prefix = "reduce_join_op",
    deps = STRING_DEPS,
)

tf_kernel_library(
    name = "string_join_op",
    prefix = "string_join_op",
    deps = STRING_DEPS,
)

tf_kernel_library(
    name = "regex_replace_op",
    prefix = "regex_replace_op",
    deps = STRING_DEPS + ["@com_googlesource_code_re2//:re2"],
)

tf_kernel_library(
    name = "string_split_op",
    prefix = "string_split_op",
    deps = STRING_DEPS,
)

tf_kernel_library(
    name = "string_strip_op",
    prefix = "string_strip_op",
    deps = STRING_DEPS,
)

tf_kernel_library(
    name = "substr_op",
    prefix = "substr_op",
    deps = STRING_DEPS,
)

tf_kernel_library(
    name = "as_string_op",
    prefix = "as_string_op",
    deps = STRING_DEPS,
)

tf_kernel_library(
    name = "base64_ops",
    prefix = "base64_ops",
    deps = STRING_DEPS,
)

tf_kernel_library(
    name = "training_ops",
    prefix = "training_ops",
    deps = [
        ":bounds_check",
        ":training_op_helpers",
        ":variable_ops",
        "//tensorflow/core:framework",
        "//tensorflow/core:lib",
        "//tensorflow/core:training_ops_op_lib",
        "//third_party/eigen3",
    ],
)

tf_cc_test(
    name = "training_ops_test",
    size = "small",
    srcs = ["training_ops_test.cc"],
    deps = [
        ":dense_update_ops",
        ":ops_util",
        ":training_ops",
        "//tensorflow/core:core_cpu",
        "//tensorflow/core:framework",
        "//tensorflow/core:test",
        "//tensorflow/core:test_main",
        "//tensorflow/core:testlib",
    ],
)

tf_kernel_library(
    name = "multinomial_op",
    prefix = "multinomial_op",
    deps = [
        ":random_op",
        ":random_ops",
        ":stateless_random_ops",
        "//tensorflow/core:framework",
        "//tensorflow/core:lib",
        "//tensorflow/core:lib_internal",
        "//third_party/eigen3",
    ],
)

tf_cuda_cc_test(
    name = "multinomial_op_test",
    size = "small",
    srcs = ["multinomial_op_test.cc"],
    deps = [
        ":multinomial_op",
        ":ops_util",
        "//tensorflow/core:core_cpu",
        "//tensorflow/core:framework",
        "//tensorflow/core:test",
        "//tensorflow/core:test_main",
        "//tensorflow/core:testlib",
    ],
)

tf_kernel_library(
    name = "parameterized_truncated_normal_op",
    prefix = "parameterized_truncated_normal_op",
    deps = [
        "//tensorflow/core:core_cpu",
        "//tensorflow/core:framework",
        "//tensorflow/core:lib",
        "//tensorflow/core:lib_internal",
        "//tensorflow/core:random_ops_op_lib",
    ],
)

tf_cuda_cc_test(
    name = "parameterized_truncated_normal_op_test",
    size = "small",
    srcs = ["parameterized_truncated_normal_op_test.cc"],
    deps = [
        ":ops_util",
        ":parameterized_truncated_normal_op",
        "//tensorflow/core:core_cpu",
        "//tensorflow/core:framework",
        "//tensorflow/core:test",
        "//tensorflow/core:test_main",
        "//tensorflow/core:testlib",
    ],
)

tf_kernel_library(
    name = "random_poisson_op",
    prefix = "random_poisson_op",
    deps = [
        ":random_ops",
        "//tensorflow/core:framework",
        "//tensorflow/core:lib",
        "//tensorflow/core:lib_internal",
        "//tensorflow/core:random_ops_op_lib",
    ],
)

tf_cuda_cc_test(
    name = "random_poisson_op_test",
    size = "small",
    srcs = ["random_poisson_op_test.cc"],
    deps = [
        ":ops_util",
        ":random_poisson_op",
        "//tensorflow/core:core_cpu",
        "//tensorflow/core:framework",
        "//tensorflow/core:test",
        "//tensorflow/core:test_main",
        "//tensorflow/core:testlib",
    ],
)

tf_kernel_library(
    name = "word2vec_kernels",
    prefix = "word2vec_kernels",
    deps = [
        "//tensorflow/core:framework",
        "//tensorflow/core:lib",
        "//tensorflow/core:lib_internal",
        "//tensorflow/core:word2vec_ops",
    ],
)

filegroup(
    name = "spectrogram_test_data",
    srcs = [
        "spectrogram_test_data/short_test_segment.wav",
        "spectrogram_test_data/short_test_segment_spectrogram.csv.bin",
        "spectrogram_test_data/short_test_segment_spectrogram_400_200.csv.bin",
    ],
    visibility = ["//visibility:public"],
)

cc_library(
    name = "spectrogram",
    srcs = ["spectrogram.cc"],
    hdrs = ["spectrogram.h"],
    copts = tf_copts(),
    deps = [
        "//tensorflow/core:framework",
        "//tensorflow/core:lib",
        "//third_party/fft2d:fft2d_headers",
        "@fft2d",
    ],
)

cc_library(
    name = "spectrogram_test_utils",
    testonly = 1,
    srcs = ["spectrogram_test_utils.cc"],
    hdrs = ["spectrogram_test_utils.h"],
    copts = tf_copts(),
    deps = [
        "//tensorflow/core:framework",
        "//tensorflow/core:lib",
        "//tensorflow/core:lib_internal",
        "//tensorflow/core:protos_all_cc",
        "//tensorflow/core:test",
    ],
)

tf_cc_binary(
    name = "spectrogram_convert_test_data",
    testonly = 1,
    srcs = ["spectrogram_convert_test_data.cc"],
    deps = [
        ":spectrogram_test_utils",
        "//tensorflow/core:lib",
        "//tensorflow/core:lib_internal",
    ],
)

tf_cc_test(
    name = "spectrogram_test",
    size = "medium",
    srcs = ["spectrogram_test.cc"],
    data = [":spectrogram_test_data"],
    deps = [
        ":spectrogram",
        ":spectrogram_test_utils",
        "//tensorflow/core:lib",
        "//tensorflow/core:lib_internal",
        "//tensorflow/core:lib_test_internal",
        "//tensorflow/core:protos_all_cc",
        "//tensorflow/core:test",
        "//tensorflow/core:test_main",
        "//third_party/eigen3",
    ],
)

tf_kernel_library(
    name = "spectrogram_op",
    prefix = "spectrogram_op",
    deps = [
        ":spectrogram",
        "//tensorflow/core:audio_ops_op_lib",
        "//tensorflow/core:core_cpu",
        "//tensorflow/core:framework",
        "//tensorflow/core:lib",
        "//tensorflow/core:lib_internal",
    ],
    alwayslink = 1,
)

tf_cuda_cc_test(
    name = "spectrogram_op_test",
    size = "small",
    srcs = ["spectrogram_op_test.cc"],
    deps = [
        ":ops_util",
        ":spectrogram_op",
        "//tensorflow/cc:cc_ops",
        "//tensorflow/cc:client_session",
        "//tensorflow/core:core_cpu",
        "//tensorflow/core:framework",
        "//tensorflow/core:framework_internal",
        "//tensorflow/core:lib",
        "//tensorflow/core:protos_all_cc",
        "//tensorflow/core:tensorflow",
        "//tensorflow/core:test",
        "//tensorflow/core:test_main",
        "//tensorflow/core:testlib",
    ],
)

cc_library(
    name = "mfcc_dct",
    srcs = ["mfcc_dct.cc"],
    hdrs = ["mfcc_dct.h"],
    copts = tf_copts(),
    deps = [
        "//tensorflow/core:framework",
        "//tensorflow/core:lib",
    ],
)

tf_cc_test(
    name = "mfcc_dct_test",
    size = "small",
    srcs = ["mfcc_dct_test.cc"],
    deps = [
        ":mfcc_dct",
        "//tensorflow/core:lib",
        "//tensorflow/core:lib_internal",
        "//tensorflow/core:lib_test_internal",
        "//tensorflow/core:protos_all_cc",
        "//tensorflow/core:test",
        "//tensorflow/core:test_main",
        "//third_party/eigen3",
    ],
)

cc_library(
    name = "mfcc_mel_filterbank",
    srcs = ["mfcc_mel_filterbank.cc"],
    hdrs = ["mfcc_mel_filterbank.h"],
    copts = tf_copts(),
    deps = [
        "//tensorflow/core:framework",
        "//tensorflow/core:lib",
    ],
)

tf_cc_test(
    name = "mfcc_mel_filterbank_test",
    size = "small",
    srcs = ["mfcc_mel_filterbank_test.cc"],
    deps = [
        ":mfcc_mel_filterbank",
        "//tensorflow/core:lib",
        "//tensorflow/core:lib_internal",
        "//tensorflow/core:lib_test_internal",
        "//tensorflow/core:protos_all_cc",
        "//tensorflow/core:test",
        "//tensorflow/core:test_main",
        "//third_party/eigen3",
    ],
)

cc_library(
    name = "mfcc",
    srcs = ["mfcc.cc"],
    hdrs = ["mfcc.h"],
    copts = tf_copts(),
    deps = [
        ":mfcc_dct",
        ":mfcc_mel_filterbank",
        "//tensorflow/core:framework",
        "//tensorflow/core:lib",
    ],
)

tf_cc_test(
    name = "mfcc_test",
    size = "small",
    srcs = ["mfcc_test.cc"],
    deps = [
        ":mfcc",
        "//tensorflow/core:lib",
        "//tensorflow/core:lib_internal",
        "//tensorflow/core:lib_test_internal",
        "//tensorflow/core:protos_all_cc",
        "//tensorflow/core:test",
        "//tensorflow/core:test_main",
        "//third_party/eigen3",
    ],
)

tf_kernel_library(
    name = "mfcc_op",
    prefix = "mfcc_op",
    deps = [
        ":mfcc",
        "//tensorflow/core:audio_ops_op_lib",
        "//tensorflow/core:core_cpu",
        "//tensorflow/core:framework",
        "//tensorflow/core:lib",
        "//tensorflow/core:lib_internal",
    ],
    alwayslink = 1,
)

tf_cuda_cc_test(
    name = "mfcc_op_test",
    size = "small",
    srcs = ["mfcc_op_test.cc"],
    deps = [
        ":mfcc_op",
        ":ops_util",
        "//tensorflow/cc:cc_ops",
        "//tensorflow/cc:client_session",
        "//tensorflow/core:core_cpu",
        "//tensorflow/core:framework",
        "//tensorflow/core:framework_internal",
        "//tensorflow/core:lib",
        "//tensorflow/core:protos_all_cc",
        "//tensorflow/core:tensorflow",
        "//tensorflow/core:test",
        "//tensorflow/core:test_main",
        "//tensorflow/core:testlib",
    ],
)

cc_library(
    name = "audio",
    deps = [
        ":decode_wav_op",
        ":encode_wav_op",
        ":mfcc_op",
        ":spectrogram_op",
    ],
)

# Android libraries -----------------------------------------------------------

# Changes to the Android srcs here should be replicated in
# tensorflow/contrib/makefile/tf_op_files.txt
# LINT.IfChange
filegroup(
    name = "mobile_srcs",
    srcs = [
        "avgpooling_op.h",
        "batch_util.h",
        "bounds_check.h",
        "cwise_ops.h",
        "cwise_ops_common.h",
        "cwise_ops_gradients.h",
        "eigen_activations.h",
        "eigen_attention.h",
        "eigen_backward_cuboid_convolutions.h",
        "eigen_backward_spatial_convolutions.h",
        "eigen_cuboid_convolution.h",
        "eigen_pooling.h",
        "eigen_softmax.h",
        "eigen_spatial_convolutions.h",
        "eigen_volume_patch.h",
        "fifo_queue.h",
        "maxpooling_op.h",
        "ops_util.cc",
        "ops_util.h",
        "padding_fifo_queue.h",
        "pooling_ops_common.cc",
        "pooling_ops_common.h",
        "queue_base.h",
        "queue_op.h",
        "typed_queue.h",
    ],
)

alias(
    name = "android_srcs",
    actual = ":mobile_srcs",
)

# Core kernels we want on Android. Only a subset of kernels to keep
# base library small.
filegroup(
    name = "android_core_ops",
    srcs = [
        "aggregate_ops.cc",
        "aggregate_ops.h",
        "aggregate_ops_cpu.h",
        "assign_op.h",
        "bias_op.cc",
        "bias_op.h",
        "bounds_check.h",
        "cast_op.cc",
        "cast_op.h",
        "cast_op_impl.h",
        "cast_op_impl_bfloat.cc",
        "cast_op_impl_bool.cc",
        "cast_op_impl_complex128.cc",
        "cast_op_impl_complex64.cc",
        "cast_op_impl_double.cc",
        "cast_op_impl_float.cc",
        "cast_op_impl_half.cc",
        "cast_op_impl_int16.cc",
        "cast_op_impl_int32.cc",
        "cast_op_impl_int64.cc",
        "cast_op_impl_int8.cc",
        "cast_op_impl_uint16.cc",
        "cast_op_impl_uint8.cc",
        "concat_lib.h",
        "concat_lib_cpu.cc",
        "concat_lib_cpu.h",
        "concat_op.cc",
        "constant_op.cc",
        "constant_op.h",
        "cwise_ops.h",
        "cwise_ops_common.cc",
        "cwise_ops_common.h",
        "cwise_ops_gradients.h",
        "dense_update_functor.cc",
        "dense_update_functor.h",
        "dense_update_ops.cc",
        "example_parsing_ops.cc",
        "fill_functor.cc",
        "fill_functor.h",
        "function_ops.cc",
        "gather_functor.h",
        "gather_nd_op.cc",
        "gather_nd_op.h",
        "gather_nd_op_cpu_impl.h",
        "gather_nd_op_cpu_impl_0.cc",
        "gather_nd_op_cpu_impl_1.cc",
        "gather_nd_op_cpu_impl_2.cc",
        "gather_nd_op_cpu_impl_3.cc",
        "gather_nd_op_cpu_impl_4.cc",
        "gather_nd_op_cpu_impl_5.cc",
        "gather_nd_op_cpu_impl_6.cc",
        "gather_nd_op_cpu_impl_7.cc",
        "gather_op.cc",
        "identity_n_op.cc",
        "identity_n_op.h",
        "identity_op.cc",
        "identity_op.h",
        "immutable_constant_op.cc",
        "immutable_constant_op.h",
        "matmul_op.cc",
        "matmul_op.h",
        "no_op.cc",
        "no_op.h",
        "non_max_suppression_op.cc",
        "non_max_suppression_op.h",
        "one_hot_op.cc",
        "one_hot_op.h",
        "ops_util.h",
        "pack_op.cc",
        "pooling_ops_common.h",
        "reshape_op.cc",
        "reshape_op.h",
        "reverse_sequence_op.cc",
        "reverse_sequence_op.h",
        "sendrecv_ops.cc",
        "sendrecv_ops.h",
        "sequence_ops.cc",
        "shape_ops.cc",
        "shape_ops.h",
        "slice_op.cc",
        "slice_op.h",
        "slice_op_cpu_impl.h",
        "slice_op_cpu_impl_1.cc",
        "slice_op_cpu_impl_2.cc",
        "slice_op_cpu_impl_3.cc",
        "slice_op_cpu_impl_4.cc",
        "slice_op_cpu_impl_5.cc",
        "slice_op_cpu_impl_6.cc",
        "slice_op_cpu_impl_7.cc",
        "softmax_op.cc",
        "softmax_op_functor.h",
        "split_lib.h",
        "split_lib_cpu.cc",
        "split_op.cc",
        "split_v_op.cc",
        "strided_slice_op.cc",
        "strided_slice_op.h",
        "strided_slice_op_impl.h",
        "strided_slice_op_inst_0.cc",
        "strided_slice_op_inst_1.cc",
        "strided_slice_op_inst_2.cc",
        "strided_slice_op_inst_3.cc",
        "strided_slice_op_inst_4.cc",
        "strided_slice_op_inst_5.cc",
        "strided_slice_op_inst_6.cc",
        "strided_slice_op_inst_7.cc",
        "unpack_op.cc",
        "variable_ops.cc",
        "variable_ops.h",
    ],
)

# Other kernels we may want on Android.
#
# The kernels can be consumed as a whole or in two groups for
# supporting separate compilation. Note that the split into groups
# is entirely for improving compilation time, and not for
# organizational reasons; you should not depend on any
# of those groups independently.
filegroup(
    name = "android_extended_ops",
    srcs = [
        ":android_extended_ops_group1",
        ":android_extended_ops_group2",
        ":android_quantized_ops",
    ],
    visibility = ["//visibility:public"],
)

filegroup(
    name = "android_extended_ops_headers",
    srcs = [
        "argmax_op.h",
        "avgpooling_op.h",
        "batch_matmul_op_impl.h",
        "batch_norm_op.h",
        "control_flow_ops.h",
        "conv_2d.h",
        "conv_ops.h",
        "data_format_ops.h",
        "depthtospace_op.h",
        "depthwise_conv_op.h",
        "fake_quant_ops_functor.h",
        "fused_batch_norm_op.h",
        "gemm_functors.h",
        "image_resizer_state.h",
        "initializable_lookup_table.h",
        "lookup_table_init_op.h",
        "lookup_table_op.h",
        "lookup_util.h",
        "maxpooling_op.h",
        "mfcc.h",
        "mfcc_dct.h",
        "mfcc_mel_filterbank.h",
        "mirror_pad_op.h",
        "mirror_pad_op_cpu_impl.h",
        "pad_op.h",
        "random_op.h",
        "reduction_ops.h",
        "reduction_ops_common.h",
        "relu_op.h",
        "relu_op_functor.h",
        "reshape_util.h",
        "resize_bilinear_op.h",
        "resize_nearest_neighbor_op.h",
        "reverse_op.h",
        "save_restore_tensor.h",
        "segment_reduction_ops.h",
        "softplus_op.h",
        "softsign_op.h",
        "spacetobatch_functor.h",
        "spacetodepth_op.h",
        "spectrogram.h",
        "tensor_array.h",
        "tile_functor.h",
        "tile_ops_cpu_impl.h",
        "tile_ops_impl.h",
        "topk_op.h",
        "training_op_helpers.h",
        "training_ops.h",
        "transpose_functor.h",
        "transpose_op.h",
        "warn_about_ints.h",
        "where_op.h",
        "xent_op.h",
    ],
)

filegroup(
    name = "android_extended_ops_group1",
    srcs = [
        "argmax_op.cc",
        "avgpooling_op.cc",
        "batch_matmul_op_real.cc",
        "batch_norm_op.cc",
        "bcast_ops.cc",
        "check_numerics_op.cc",
        "control_flow_ops.cc",
        "conv_2d.h",
        "conv_grad_filter_ops.cc",
        "conv_grad_input_ops.cc",
        "conv_grad_ops.cc",
        "conv_grad_ops.h",
        "conv_ops.cc",
        "conv_ops_fused.cc",
        "conv_ops_using_gemm.cc",
        "crop_and_resize_op.cc",
        "crop_and_resize_op.h",
        "cwise_op_abs.cc",
        "cwise_op_add_1.cc",
        "cwise_op_add_2.cc",
        "cwise_op_bitwise_and.cc",
        "cwise_op_bitwise_or.cc",
        "cwise_op_bitwise_xor.cc",
        "cwise_op_div.cc",
        "cwise_op_equal_to_1.cc",
        "cwise_op_equal_to_2.cc",
        "cwise_op_not_equal_to_1.cc",
        "cwise_op_not_equal_to_2.cc",
        "cwise_op_exp.cc",
        "cwise_op_floor.cc",
        "cwise_op_floor_div.cc",
        "cwise_op_floor_mod.cc",
        "cwise_op_greater.cc",
        "cwise_op_greater_equal.cc",
        "cwise_op_invert.cc",
        "cwise_op_isfinite.cc",
        "cwise_op_isnan.cc",
        "cwise_op_left_shift.cc",
        "cwise_op_less.cc",
        "cwise_op_less_equal.cc",
        "cwise_op_log.cc",
        "cwise_op_logical_and.cc",
        "cwise_op_logical_not.cc",
        "cwise_op_logical_or.cc",
        "cwise_op_maximum.cc",
        "cwise_op_minimum.cc",
        "cwise_op_mul_1.cc",
        "cwise_op_mul_2.cc",
        "cwise_op_neg.cc",
        "cwise_op_pow.cc",
        "cwise_op_reciprocal.cc",
        "cwise_op_right_shift.cc",
        "cwise_op_round.cc",
        "cwise_op_rsqrt.cc",
        "cwise_op_select.cc",
        "cwise_op_sigmoid.cc",
        "cwise_op_sign.cc",
        "cwise_op_sqrt.cc",
        "cwise_op_square.cc",
        "cwise_op_squared_difference.cc",
        "cwise_op_sub.cc",
        "cwise_op_tanh.cc",
        "data_format_ops.cc",
        "decode_wav_op.cc",
        "deep_conv2d.cc",
        "deep_conv2d.h",
        "depthwise_conv_op.cc",
        "dynamic_partition_op.cc",
        "encode_wav_op.cc",
        "fake_quant_ops.cc",
        "fifo_queue.cc",
        "fifo_queue_op.cc",
        "fused_batch_norm_op.cc",
        "population_count_op.cc",
        "population_count_op.h",
        "winograd_transform.h",
        ":android_extended_ops_headers",
    ] + select({
        ":xsmm_convolutions": [
            "xsmm_conv2d.h",
            "xsmm_conv2d.cc",
        ],
        "//conditions:default": [],
    }),
)

filegroup(
    name = "android_extended_ops_group2",
    srcs = [
        "batch_util.cc",
        "batchtospace_op.cc",
        "ctc_decoder_ops.cc",
        "decode_bmp_op.cc",
        "depthtospace_op.cc",
        "dynamic_stitch_op.cc",
        "in_topk_op.cc",
        "initializable_lookup_table.cc",
        "logging_ops.cc",
        "lookup_table_init_op.cc",
        "lookup_table_op.cc",
        "lookup_util.cc",
        "lrn_op.cc",
        "maxpooling_op.cc",
        "mfcc.cc",
        "mfcc_dct.cc",
        "mfcc_mel_filterbank.cc",
        "mfcc_op.cc",
        "mirror_pad_op.cc",
        "mirror_pad_op_cpu_impl_1.cc",
        "mirror_pad_op_cpu_impl_2.cc",
        "mirror_pad_op_cpu_impl_3.cc",
        "mirror_pad_op_cpu_impl_4.cc",
        "mirror_pad_op_cpu_impl_5.cc",
        "pad_op.cc",
        "padding_fifo_queue.cc",
        "padding_fifo_queue_op.cc",
        "queue_base.cc",
        "queue_ops.cc",
        "random_op.cc",
        "reduction_ops_all.cc",
        "reduction_ops_any.cc",
        "reduction_ops_common.cc",
        "reduction_ops_max.cc",
        "reduction_ops_mean.cc",
        "reduction_ops_min.cc",
        "reduction_ops_prod.cc",
        "reduction_ops_sum.cc",
        "relu_op.cc",
        "reshape_util.cc",
        "resize_bilinear_op.cc",
        "resize_nearest_neighbor_op.cc",
        "restore_op.cc",
        "reverse_op.cc",
        "save_op.cc",
        "save_restore_tensor.cc",
        "save_restore_v2_ops.cc",
        "segment_reduction_ops.cc",
        "session_ops.cc",
        "softplus_op.cc",
        "softsign_op.cc",
        "spacetobatch_functor.cc",
        "spacetobatch_op.cc",
        "spacetodepth_op.cc",
        "sparse_fill_empty_rows_op.cc",
        "sparse_reshape_op.cc",
        "sparse_to_dense_op.cc",
        "spectrogram.cc",
        "spectrogram_op.cc",
        "stack_ops.cc",
        "string_join_op.cc",
        "summary_op.cc",
        "tensor_array.cc",
        "tensor_array_ops.cc",
        "tile_functor_cpu.cc",
        "tile_ops.cc",
        "tile_ops_cpu_impl_1.cc",
        "tile_ops_cpu_impl_2.cc",
        "tile_ops_cpu_impl_3.cc",
        "tile_ops_cpu_impl_4.cc",
        "tile_ops_cpu_impl_5.cc",
        "tile_ops_cpu_impl_6.cc",
        "tile_ops_cpu_impl_7.cc",
        "topk_op.cc",
        "training_op_helpers.cc",
        "training_ops.cc",
        "transpose_functor_cpu.cc",
        "transpose_op.cc",
        "unique_op.cc",
        "warn_about_ints.cc",
        "where_op.cc",
        "xent_op.cc",
        ":android_extended_ops_headers",
    ],
)

filegroup(
    name = "android_quantized_ops",
    srcs = [
        "dequantize_op.cc",
        "meta_support.cc",
        "meta_support.h",
        "quantization_utils.cc",
        "quantization_utils.h",
        "quantize_down_and_shrink_range.cc",
        "quantize_op.cc",
        "quantized_activation_ops.cc",
        "quantized_add_op.cc",
        "quantized_batch_norm_op.cc",
        "quantized_bias_add_op.cc",
        "quantized_concat_op.cc",
        "quantized_conv_ops.cc",
        "quantized_instance_norm.cc",
        "quantized_matmul_op.cc",
        "quantized_mul_op.cc",
        "quantized_pooling_ops.cc",
        "quantized_reshape_op.cc",
        "quantized_resize_bilinear_op.cc",
        "reference_gemm.h",
        "requantization_range_op.cc",
        "requantize.cc",
        "reshape_op.h",
    ],
    visibility = ["//visibility:public"],
)

# A file group which contains nearly all available operators which
# may work on Android. This is intended to be used with selective
# registration.
filegroup(
    name = "android_all_ops",
    srcs = glob(
        [
            "*.cc",
            "*.h",
        ],
        exclude = [
            "*test.cc",
            "*test_util*",
            "*testutil*",
            "*testlib*",
            "*main.cc",
            "*_gpu*",
            "*_3d*",
            "*.cu.*",
            # Ops already in android_srcs
            "ops_util.cc",
            "pooling_ops_common.cc",
            # Ops which we are currently excluding because they are likely
            # not used on Android. Those ops also do not compile if included,
            # unless we add the additional deps they need.
            "tf_record_reader_op.*",
            "cudnn_rnn_ops.*",
            "lmdb_reader_op.*",
            "string_to_hash_bucket_op.*",
            "sdca_ops.*",
            "sdca_internal.*",
            "sparse_cross_op.*",
            "text_line_reader_op.*",
            "summary_image_op.*",
            "decode_image_op.*",
            "encode_png_op.*",
            "encode_jpeg_op.*",
            "extract_jpeg_shape_op.*",
            "decode_jpeg_op.*",
            "decode_and_crop_jpeg_op.*",
            "decode_gif_op.*",
            "identity_reader_op.*",
            "remote_fused_graph_execute_op.*",
            "remote_fused_graph_rewriter_transform.*",
            "fixed_length_record_reader_op.*",
            "whole_file_read_ops.*",
            "sample_distorted_bounding_box_op.*",
            "ctc_loss_op.*",
            "summary_interface.*",
            "summary_kernels.*",
            "spectrogram_convert_test_data.cc",
            "decode_proto_op.cc",
            "encode_proto_op.cc",
            "rpc_op.cc",
            "partitioned_function_ops.cc",
            # Excluded due to experimental status:
            "debug_ops.*",
            "scatter_nd_op*",
            "mutex_ops.*",
            "batch_kernels.*",
            "regex_replace_op.cc",
        ],
    ),
    visibility = ["//visibility:public"],
)
# LINT.ThenChange(//tensorflow/contrib/makefile/tf_op_files.txt)

cc_library(
    name = "android_tensorflow_kernels",
    srcs = select({
        "//tensorflow:android": [
            "//tensorflow/core/kernels:android_core_ops",
            "//tensorflow/core/kernels:android_extended_ops",
        ],
        "//conditions:default": [],
    }),
    copts = tf_copts(),
    linkopts = select({
        "//tensorflow:android": [
            "-ldl",
        ],
        "//conditions:default": [],
    }),
    tags = [
        "manual",
        "notap",
    ],
    visibility = ["//visibility:public"],
    deps = [
        "//tensorflow/core:android_tensorflow_lib_lite",
        "//tensorflow/core:protos_all_cc_impl",
        "//third_party/eigen3",
        "//third_party/fft2d:fft2d_headers",
        "@fft2d",
        "@gemmlowp",
        "@protobuf_archive//:protobuf",
    ],
    alwayslink = 1,
)

cc_library(
    name = "android_tensorflow_image_op",
    srcs = if_android(["decode_image_op.cc"]),
    copts = tf_copts(),
    linkopts = ["-ldl"],
    tags = [
        "manual",
        "notap",
    ],
    visibility = ["//visibility:public"],
    deps = [
        "//tensorflow/core:android_gif_internal",
        "//tensorflow/core:android_jpeg_internal",
        "//tensorflow/core:android_png_internal",
        "//tensorflow/core:android_tensorflow_lib_lite",
    ],
    alwayslink = 1,
)

#   Quantization-specific OpKernels

tf_kernel_library(
    name = "quantized_ops",
    srcs = [
        "dequantize_op.cc",
        "meta_support.cc",
        "quantize_down_and_shrink_range.cc",
        "quantize_op.cc",
        "quantized_activation_ops.cc",
        "quantized_add_op.cc",
        "quantized_batch_norm_op.cc",
        "quantized_bias_add_op.cc",
        "quantized_concat_op.cc",
        "quantized_conv_ops.cc",
        "quantized_instance_norm.cc",
        "quantized_matmul_op.cc",
        "quantized_mul_op.cc",
        "quantized_pooling_ops.cc",
        "quantized_reshape_op.cc",
        "quantized_resize_bilinear_op.cc",
        "requantization_range_op.cc",
        "requantize.cc",
        "reshape_op.h",
    ],
    hdrs = [
        "meta_support.h",
        "reference_gemm.h",
    ],
    deps = [
        ":concat_lib_hdrs",
        ":conv_ops",
        ":cwise_op",
        ":eigen_helpers",
        ":image_resizer_state",
        ":ops_util",
        ":pooling_ops",
        ":quantization_utils",
        "//tensorflow/core:array_ops_op_lib",
        "//tensorflow/core:core_cpu",
        "//tensorflow/core:framework",
        "//tensorflow/core:lib",
        "//tensorflow/core:math_ops_op_lib",
        "//tensorflow/core:nn_ops_op_lib",
        "//third_party/eigen3",
        "@gemmlowp",
    ],
)

tf_cc_test(
    name = "requantization_range_op_test",
    size = "small",
    srcs = ["requantization_range_op_test.cc"],
    deps = [
        ":ops_testutil",
        ":ops_util",
        ":quantized_ops",
        "//tensorflow/core:framework",
        "//tensorflow/core:protos_all_cc",
        "//tensorflow/core:test",
        "//tensorflow/core:test_main",
        "//tensorflow/core:testlib",
    ],
)

tf_cc_test(
    name = "quantize_down_and_shrink_range_op_test",
    size = "small",
    srcs = ["quantize_down_and_shrink_range_op_test.cc"],
    deps = [
        ":ops_testutil",
        ":ops_util",
        ":quantized_ops",
        "//tensorflow/core:framework",
        "//tensorflow/core:protos_all_cc",
        "//tensorflow/core:test",
        "//tensorflow/core:test_main",
        "//tensorflow/core:testlib",
    ],
)

tf_cc_test(
    name = "requantize_op_test",
    size = "small",
    srcs = ["requantize_op_test.cc"],
    deps = [
        ":ops_testutil",
        ":ops_util",
        ":quantized_ops",
        "//tensorflow/core:framework",
        "//tensorflow/core:protos_all_cc",
        "//tensorflow/core:test",
        "//tensorflow/core:test_main",
        "//tensorflow/core:testlib",
    ],
)

tf_cc_test(
    name = "quantization_utils_test",
    srcs = ["quantization_utils_test.cc"],
    deps = [
        ":quantization_utils",
        ":quantized_ops",
        "//tensorflow/core:array_ops_op_lib",
        "//tensorflow/core:core_cpu",
        "//tensorflow/core:core_cpu_internal",
        "//tensorflow/core:framework",
        "//tensorflow/core:lib",
        "//tensorflow/core:math_ops_op_lib",
        "//tensorflow/core:nn_ops_op_lib",
        "//tensorflow/core:protos_all_cc",
        "//tensorflow/core:test",
        "//tensorflow/core:testlib",
        "//third_party/eigen3",
    ],
)

# Android-only test for quantization utilities.
tf_cc_binary(
    name = "quantization_utils_test_android_only",
    testonly = 1,
    srcs = ["quantization_utils_test.cc"],
    copts = tf_copts(),
    linkopts = select({
        "//tensorflow:android": [
            "-lm",
            "-llog",
            "-pie",
            "-std=c++11",
        ],
        "//conditions:default": [],
    }),
    linkstatic = 1,
    tags = [
        "manual",
        "notap",
    ],
    deps = [
    ] + select({
        "//tensorflow:android": [
            ":android_tensorflow_kernels",
            "//tensorflow/core:android_tensorflow_lib",
            "//tensorflow/core:android_tensorflow_test_lib",
        ],
        "//conditions:default": [
            ":quantized_ops",
            "//third_party/eigen3",
            "//tensorflow/core:core_cpu_internal",
            "//tensorflow/core:lib",
            "//tensorflow/core:test",
            "//tensorflow/cc:cc_ops",
            "//tensorflow/cc:client_session",
            "//tensorflow/core:framework",
            "//tensorflow/core:tensor_testutil",
        ],
    }),
)

tf_cc_test(
    name = "quantized_activation_ops_test",
    srcs = ["quantized_activation_ops_test.cc"],
    deps = [
        ":ops_testutil",
        ":ops_util",
        ":quantization_utils",
        ":quantized_ops",
        "//tensorflow/core:array_ops_op_lib",
        "//tensorflow/core:framework",
        "//tensorflow/core:math_ops_op_lib",
        "//tensorflow/core:nn_ops_op_lib",
        "//tensorflow/core:protos_all_cc",
        "//tensorflow/core:test",
        "//tensorflow/core:test_main",
        "//tensorflow/core:testlib",
    ],
)

# Android-only test for quantized addition.
cc_binary(
    name = "quantized_add_op_test_android_only",
    testonly = 1,
    srcs = ["quantized_add_op_test.cc"],
    copts = tf_copts(),
    linkopts = select({
        "//tensorflow:android": [
            "-lm",
            "-llog",
            "-pie",
            "-std=c++11",
        ],
        "//conditions:default": [],
    }),
    linkstatic = 1,
    tags = [
        "manual",
        "notap",
    ],
    deps = [
        "//tensorflow/cc:cc_ops",
        "//tensorflow/cc:client_session",
    ] + select({
        "//tensorflow:android": [
            ":android_tensorflow_kernels",
            "//tensorflow/core:android_tensorflow_lib",
            "//tensorflow/core:android_tensorflow_test_lib",
        ],
        "//conditions:default": [
            ":ops_util",
            ":quantized_ops",
            "//tensorflow/core:framework",
            "//tensorflow/core:protos_all_cc",
            "//tensorflow/core:tensor_testutil",
            "//tensorflow/core:tensorflow",
            "//tensorflow/core:test",
        ],
    }),
)

tf_cc_test(
    name = "quantized_add_op_test",
    size = "small",
    srcs = ["quantized_add_op_test.cc"],
    deps = [
        ":math",
        ":ops_testutil",
        ":ops_util",
        ":quantization_utils",
        ":quantized_ops",
        "//tensorflow/cc:cc_ops",
        "//tensorflow/cc:client_session",
        "//tensorflow/core:array_ops_op_lib",
        "//tensorflow/core:core_cpu",
        "//tensorflow/core:direct_session",
        "//tensorflow/core:framework",
        "//tensorflow/core:math_ops_op_lib",
        "//tensorflow/core:nn_ops_op_lib",
        "//tensorflow/core:protos_all_cc",
        "//tensorflow/core:test",
        "//tensorflow/core:testlib",
    ],
)

tf_cc_test(
    name = "quantized_resize_bilinear_op_test",
    size = "small",
    srcs = ["quantized_resize_bilinear_op_test.cc"],
    deps = [
        ":ops_testutil",
        ":ops_util",
        ":quantization_utils",
        ":quantized_ops",
        "//tensorflow/cc:cc_ops",
        "//tensorflow/cc:client_session",
        "//tensorflow/core:core_cpu",
        "//tensorflow/core:direct_session",
        "//tensorflow/core:framework",
        "//tensorflow/core:image_ops_op_lib",
        "//tensorflow/core:protos_all_cc",
        "//tensorflow/core:test",
        "//tensorflow/core:testlib",
    ],
)

# Android-only test for quantized resize bilinear.
cc_binary(
    name = "quantized_resize_bilinear_op_test_android_only",
    testonly = 1,
    srcs = ["quantized_resize_bilinear_op_test.cc"],
    copts = tf_copts(),
    linkopts = select({
        "//tensorflow:android": [
            "-lm",
            "-llog",
            "-pie",
            "-std=c++11",
        ],
        "//conditions:default": [],
    }),
    linkstatic = 1,
    tags = [
        "manual",
        "notap",
    ],
    deps = [
        "//tensorflow/cc:cc_ops",
        "//tensorflow/cc:client_session",
    ] + select({
        "//tensorflow:android": [
            ":android_tensorflow_kernels",
            "//tensorflow/core:android_tensorflow_lib",
            "//tensorflow/core:android_tensorflow_test_lib",
        ],
        "//conditions:default": [
            ":ops_testutil",
            ":ops_util",
            ":quantized_ops",
            "//tensorflow/core:core_cpu",
            "//tensorflow/core:direct_session",
            "//tensorflow/core:framework",
            "//tensorflow/core:image_ops_op_lib",
            "//tensorflow/core:protos_all_cc",
            "//tensorflow/core:test",
            "//tensorflow/core:testlib",
        ],
    }),
)

tf_cc_test(
    name = "quantized_bias_add_op_test",
    size = "small",
    srcs = ["quantized_bias_add_op_test.cc"],
    deps = [
        ":ops_testutil",
        ":ops_util",
        ":quantization_utils",
        ":quantized_ops",
        "//tensorflow/core:array_ops_op_lib",
        "//tensorflow/core:framework",
        "//tensorflow/core:math_ops_op_lib",
        "//tensorflow/core:nn_ops_op_lib",
        "//tensorflow/core:protos_all_cc",
        "//tensorflow/core:test",
        "//tensorflow/core:test_main",
        "//tensorflow/core:testlib",
    ],
)

tf_cc_test(
    name = "quantized_conv_ops_test",
    size = "small",
    srcs = ["quantized_conv_ops_test.cc"],
    tags = ["nomsan"],  # http://b/32242946
    deps = [
        ":ops_testutil",
        ":ops_util",
        ":quantization_utils",
        ":quantized_ops",
        "//tensorflow/core:array_ops_op_lib",
        "//tensorflow/core:framework",
        "//tensorflow/core:math_ops_op_lib",
        "//tensorflow/core:nn_ops_op_lib",
        "//tensorflow/core:protos_all_cc",
        "//tensorflow/core:test",
        "//tensorflow/core:test_main",
        "//tensorflow/core:testlib",
    ],
)

tf_cc_test(
    name = "quantize_op_test",
    size = "small",
    srcs = ["quantize_op_test.cc"],
    deps = [
        ":ops_testutil",
        ":ops_util",
        ":quantized_ops",
        "//tensorflow/core:array_ops_op_lib",
        "//tensorflow/core:framework",
        "//tensorflow/core:math_ops_op_lib",
        "//tensorflow/core:nn_ops_op_lib",
        "//tensorflow/core:protos_all_cc",
        "//tensorflow/core:test",
        "//tensorflow/core:test_main",
        "//tensorflow/core:testlib",
    ],
)

tf_cc_test(
    name = "quantized_matmul_op_test",
    size = "small",
    srcs = ["quantized_matmul_op_test.cc"],
    tags = ["nomsan"],  # http://b/32242946
    deps = [
        ":ops_testutil",
        ":ops_util",
        ":quantization_utils",
        ":quantized_ops",
        "//tensorflow/core:array_ops_op_lib",
        "//tensorflow/core:framework",
        "//tensorflow/core:math_ops_op_lib",
        "//tensorflow/core:nn_ops_op_lib",
        "//tensorflow/core:protos_all_cc",
        "//tensorflow/core:test",
        "//tensorflow/core:test_main",
        "//tensorflow/core:testlib",
    ],
)

# Android-only test for quantized multiply.
cc_binary(
    name = "quantized_mul_op_test_android_only",
    testonly = 1,
    srcs = ["quantized_mul_op_test.cc"],
    linkopts = select({
        "//tensorflow:android": [
            "-pie",
        ],
        "//conditions:default": [],
    }),
    linkstatic = 1,
    tags = [
        "manual",
        "notap",
    ],
    deps = [
        "//tensorflow/cc:cc_ops",
        "//tensorflow/cc:client_session",
    ] + select({
        "//tensorflow:android": [
            ":android_tensorflow_kernels",
            "//tensorflow/core:android_tensorflow_lib",
            "//tensorflow/core:android_tensorflow_test_lib",
        ],
        "//conditions:default": [
            ":ops_util",
            ":quantized_ops",
            "//tensorflow/core:framework",
            "//tensorflow/core:tensor_testutil",
            "//tensorflow/core:protos_all_cc",
            "//tensorflow/core:test",
        ],
    }),
)

tf_cc_test(
    name = "quantized_mul_op_test",
    size = "small",
    srcs = ["quantized_mul_op_test.cc"],
    deps = [
        ":math",
        ":ops_testutil",
        ":ops_util",
        ":quantization_utils",
        ":quantized_ops",
        "//tensorflow/cc:cc_ops",
        "//tensorflow/cc:client_session",
        "//tensorflow/core:array_ops_op_lib",
        "//tensorflow/core:core_cpu",
        "//tensorflow/core:direct_session",
        "//tensorflow/core:framework",
        "//tensorflow/core:math_ops_op_lib",
        "//tensorflow/core:nn_ops_op_lib",
        "//tensorflow/core:protos_all_cc",
        "//tensorflow/core:test",
        "//tensorflow/core:testlib",
    ],
)

tf_cc_test(
    name = "quantized_pooling_ops_test",
    size = "small",
    srcs = ["quantized_pooling_ops_test.cc"],
    deps = [
        ":ops_testutil",
        ":ops_util",
        ":quantization_utils",
        ":quantized_ops",
        "//tensorflow/core:array_ops_op_lib",
        "//tensorflow/core:framework",
        "//tensorflow/core:math_ops_op_lib",
        "//tensorflow/core:nn_ops_op_lib",
        "//tensorflow/core:protos_all_cc",
        "//tensorflow/core:test",
        "//tensorflow/core:test_main",
        "//tensorflow/core:testlib",
    ],
)

tf_cc_test(
    name = "quantized_reshape_op_test",
    size = "small",
    srcs = ["quantized_reshape_op_test.cc"],
    deps = [
        ":ops_testutil",
        ":ops_util",
        ":quantized_ops",
        "//tensorflow/core:framework",
        "//tensorflow/core:lib",
        "//tensorflow/core:protos_all_cc",
        "//tensorflow/core:test",
        "//tensorflow/core:test_main",
        "//tensorflow/core:testlib",
    ],
)

tf_cc_test(
    name = "quantized_concat_op_test",
    size = "small",
    srcs = ["quantized_concat_op_test.cc"],
    deps = [
        ":ops_testutil",
        ":ops_util",
        ":quantization_utils",
        ":quantized_ops",
        "//tensorflow/core:array_ops_op_lib",
        "//tensorflow/core:core_cpu",
        "//tensorflow/core:framework",
        "//tensorflow/core:lib",
        "//tensorflow/core:math_ops_op_lib",
        "//tensorflow/core:nn_ops_op_lib",
        "//tensorflow/core:protos_all_cc",
        "//tensorflow/core:test",
        "//tensorflow/core:test_main",
        "//tensorflow/core:testlib",
    ],
)

tf_cc_test(
    name = "quantized_batch_norm_op_test",
    size = "small",
    srcs = ["quantized_batch_norm_op_test.cc"],
    deps = [
        ":batch_norm_op",
        ":ops_testutil",
        ":quantization_utils",
        ":quantized_ops",
        "//tensorflow/core:array_ops_op_lib",
        "//tensorflow/core:core_cpu_internal",
        "//tensorflow/core:framework",
        "//tensorflow/core:lib",
        "//tensorflow/core:math_ops_op_lib",
        "//tensorflow/core:nn_ops_op_lib",
        "//tensorflow/core:protos_all_cc",
        "//tensorflow/core:test",
        "//tensorflow/core:test_main",
        "//tensorflow/core:testlib",
        "//third_party/eigen3",
    ],
)

# Android-only test for quantized instance norm.
cc_binary(
    name = "quantized_instance_norm_test_android_only",
    testonly = 1,
    srcs = ["quantized_instance_norm_test.cc"],
    linkopts = select({
        "//tensorflow:android": [
            "-pie",
        ],
        "//conditions:default": [],
    }),
    linkstatic = 1,
    tags = [
        "manual",
        "notap",
    ],
    deps = [
        "//tensorflow/cc:cc_ops",
        "//tensorflow/cc:client_session",
    ] + select({
        "//tensorflow:android": [
            ":android_tensorflow_kernels",
            "//tensorflow/core:android_tensorflow_lib",
            "//tensorflow/core:android_tensorflow_test_lib",
        ],
        "//conditions:default": [
            "//tensorflow/core:framework",
            "//tensorflow/core:tensor_testutil",
        ],
    }),
)

tf_cc_test(
    name = "quantized_instance_norm_test",
    size = "small",
    srcs = ["quantized_instance_norm_test.cc"],
    deps = [
        ":ops_testutil",
        ":ops_util",
        ":quantized_ops",
        "//tensorflow/cc:cc_ops",
        "//tensorflow/cc:client_session",
        "//tensorflow/core:core_cpu",
        "//tensorflow/core:direct_session",
        "//tensorflow/core:framework",
        "//tensorflow/core:lib",
        "//tensorflow/core:protos_all_cc",
        "//tensorflow/core:test",
        "//tensorflow/core:testlib",
    ],
)

tf_kernel_library(
    name = "remote_fused_graph_ops",
    prefix = "remote_fused_graph_execute_op",
    deps = [
        ":remote_fused_graph_execute_utils",
        "//tensorflow/core:framework",
        "//tensorflow/core:lib",
        "//tensorflow/core:lib_internal",
        "//tensorflow/core:protos_all_cc",
        "//tensorflow/core:remote_fused_graph_ops_op_lib",
    ],
)

cc_library(
    name = "quantization_utils",
    srcs = ["quantization_utils.cc"],
    hdrs = ["quantization_utils.h"],
    deps = [
        "//tensorflow/core:framework",
        "@gemmlowp",
    ],
)

cc_library(
    name = "remote_fused_graph_execute_utils",
    srcs = [
        "i_remote_fused_graph_ops_definitions.cc",
        "remote_fused_graph_execute_utils.cc",
    ],
    hdrs = [
        "i_remote_fused_graph_executor.h",
        "i_remote_fused_graph_ops_definitions.h",
        "remote_fused_graph_execute_utils.h",
    ],
    deps = [
        "//tensorflow/core:core_cpu",
        "//tensorflow/core:framework",
        "//tensorflow/core:lib",
        "//tensorflow/core:lib_internal",
        "//tensorflow/core:protos_all_cc",
    ],
)

cc_library(
    name = "remote_fused_graph_execute_op_test_utils",
    testonly = 1,
    srcs = ["remote_fused_graph_execute_op_test_utils.cc"],
    hdrs = ["remote_fused_graph_execute_op_test_utils.h"],
    deps = [
        ":remote_fused_graph_execute_utils",
        "//tensorflow/cc:cc_ops",
        "//tensorflow/cc:ops",
        "//tensorflow/cc:scope",
        "//tensorflow/core:framework",
        "//tensorflow/core:lib",
        "//tensorflow/core:testlib",
        "//tensorflow/core/kernels:cwise_op",
    ],
)

tf_cc_test(
    name = "remote_fused_graph_execute_utils_test",
    size = "small",
    srcs = [
        "remote_fused_graph_execute_utils_test.cc",
    ],
    deps = [
        ":remote_fused_graph_execute_op_test_utils",
        ":remote_fused_graph_execute_utils",
        "//tensorflow/cc:cc_ops",
        "//tensorflow/cc:scope",
        "//tensorflow/core:core_cpu",
        "//tensorflow/core:direct_session",
        "//tensorflow/core:framework",
        "//tensorflow/core:lib",
        "//tensorflow/core:lib_internal",
        "//tensorflow/core:ops",
        "//tensorflow/core:protos_all_cc",
        "//tensorflow/core:remote_fused_graph_ops_op_lib",
        "//tensorflow/core:test",
        "//tensorflow/core:test_main",
        "//tensorflow/core:testlib",
        "//tensorflow/core/kernels:cwise_op",
    ],
)

tf_cc_test(
    name = "remote_fused_graph_ops_test",
    size = "small",
    srcs = [
        "remote_fused_graph_execute_op_test.cc",
    ],
    deps = [
        ":ops_testutil",
        ":ops_util",
        ":remote_fused_graph_execute_op_test_utils",
        ":remote_fused_graph_execute_utils",
        ":remote_fused_graph_ops",
        "//tensorflow/cc:cc_ops",
        "//tensorflow/cc:ops",
        "//tensorflow/cc:scope",
        "//tensorflow/core:core_cpu",
        "//tensorflow/core:direct_session",
        "//tensorflow/core:framework",
        "//tensorflow/core:lib",
        "//tensorflow/core:protos_all_cc",
        "//tensorflow/core:remote_fused_graph_ops_op_lib",
        "//tensorflow/core:test",
        "//tensorflow/core:test_main",
        "//tensorflow/core:testlib",
    ],
)

cc_library(
    name = "remote_fused_graph_rewriter_transform",
    srcs = [
        "remote_fused_graph_rewriter_transform.cc",
    ],
    deps = [
        ":remote_fused_graph_execute_utils",
        "//tensorflow/cc:cc_ops",
        "//tensorflow/cc:remote_fused_graph_ops",
        "//tensorflow/tools/graph_transforms:transform_utils",
    ],
    alwayslink = 1,
)

tf_cc_test(
    name = "remote_fused_graph_rewriter_transform_test",
    size = "small",
    srcs = ["remote_fused_graph_rewriter_transform_test.cc"],
    deps = [
        ":remote_fused_graph_execute_op_test_utils",
        ":remote_fused_graph_execute_utils",
        ":remote_fused_graph_rewriter_transform",
        "//tensorflow/cc:cc_ops",
        "//tensorflow/core:core_cpu",
        "//tensorflow/core:core_cpu_internal",
        "//tensorflow/core:framework",
        "//tensorflow/core:lib",
        "//tensorflow/core:protos_all_cc",
        "//tensorflow/core:tensorflow",
        "//tensorflow/core:test",
        "//tensorflow/core:test_main",
        "//tensorflow/core:testlib",
        "//tensorflow/tools/graph_transforms:transform_utils",
    ],
)

tf_mkl_kernel_library(
    name = "mkl_conv_op",
    prefix = "mkl_conv",
    deps = [
        ":bounds_check",
        ":conv_ops",
        ":ops_util",
        "//tensorflow/core:core_cpu",
        "//tensorflow/core:framework",
        "//tensorflow/core:lib",
        "//tensorflow/core:lib_internal",
        "//tensorflow/core:nn_ops_op_lib",
        "//third_party/mkl:intel_binary_blob",
    ] + if_mkl(["@mkl_dnn"]),
)

tf_mkl_kernel_library(
    name = "mkl_tfconv_op",
    prefix = "mkl_tfconv",
    deps = [
        ":bounds_check",
        ":ops_util",
        "//tensorflow/core:core_cpu",
        "//tensorflow/core:framework",
        "//tensorflow/core:lib",
        "//tensorflow/core:lib_internal",
        "//tensorflow/core:nn_ops_op_lib",
        "//third_party/mkl:intel_binary_blob",
    ] + if_mkl(["@mkl_dnn"]),
)

tf_mkl_kernel_library(
    name = "mkl_input_conversion_op",
    hdrs = ["mkl_tfconv_op.h"],
    prefix = "mkl_input_conversion",
    deps = [
        ":bounds_check",
        ":ops_util",
        "//tensorflow/core:core_cpu",
        "//tensorflow/core:framework",
        "//tensorflow/core:lib",
        "//tensorflow/core:lib_internal",
        "//tensorflow/core:nn_ops_op_lib",
        "//third_party/mkl:intel_binary_blob",
    ] + if_mkl(["@mkl_dnn"]),
)

tf_mkl_kernel_library(
    name = "mkl_pooling_ops",
    srcs = [
        "mkl_avgpooling_op.cc",
        "mkl_maxpooling_op.cc",
        "mkl_pooling_ops_common.cc",
    ],
    hdrs = ["mkl_pooling_ops_common.h"],
    deps = [
        ":bounds_check",
        ":ops_util",
        "//tensorflow/core:core_cpu",
        "//tensorflow/core:framework",
        "//tensorflow/core:lib",
        "//tensorflow/core:lib_internal",
        "//tensorflow/core:nn_ops_op_lib",
        "//third_party/mkl:intel_binary_blob",
    ] + if_mkl(["@mkl_dnn"]),
)

tf_mkl_kernel_library(
    name = "mkl_relu_op",
    prefix = "mkl_relu",
    deps = [
        ":bounds_check",
        ":ops_util",
        "//tensorflow/core:core_cpu",
        "//tensorflow/core:framework",
        "//tensorflow/core:lib",
        "//tensorflow/core:lib_internal",
        "//tensorflow/core:nn_ops_op_lib",
        "//third_party/eigen3",
        "//third_party/mkl:intel_binary_blob",
    ] + if_mkl(["@mkl_dnn"]),
)

tf_mkl_kernel_library(
    name = "mkl_softmax_op",
    prefix = "mkl_softmax",
    deps = [
        ":bounds_check",
        ":ops_util",
        "//tensorflow/core:core_cpu",
        "//tensorflow/core:framework",
        "//tensorflow/core:lib",
        "//tensorflow/core:lib_internal",
        "//tensorflow/core:nn_ops_op_lib",
        "//third_party/eigen3",
        "//third_party/mkl:intel_binary_blob",
    ] + if_mkl(["@mkl_dnn"]),
)

tf_mkl_kernel_library(
    name = "mkl_fused_batch_norm_op",
    srcs = ["mkl_fused_batch_norm_op.cc"],
    deps = NN_DEPS + [
        "//third_party/mkl:intel_binary_blob",
    ] + if_mkl(["@mkl_dnn"]),
)

tf_mkl_kernel_library(
    name = "mkl_aggregate_ops",
    prefix = "mkl_aggregate_ops",
    deps = MATH_DEPS + [
        "//third_party/mkl:intel_binary_blob",
    ] + if_mkl(["@mkl_dnn"]),
)

tf_mkl_kernel_library(
    name = "mkl_concat_op",
    prefix = "mkl_concat_op",
    deps = ARRAY_DEPS + [
        "//third_party/mkl:intel_binary_blob",
    ] + if_mkl(["@mkl_dnn"]),
)

tf_mkl_kernel_library(
    name = "mkl_reshape_op",
    prefix = "mkl_reshape_op",
    deps = ARRAY_DEPS + [
        "//third_party/mkl:intel_binary_blob",
    ] + if_mkl(["@mkl_dnn"]),
)

tf_mkl_kernel_library(
    name = "mkl_identity_op",
    prefix = "mkl_identity_op",
    deps = ARRAY_DEPS + [
        "//third_party/mkl:intel_binary_blob",
    ] + if_mkl(["@mkl_dnn"]),
)

tf_mkl_kernel_library(
    name = "mkl_lrn_op",
    prefix = "mkl_lrn_op",
    deps = NN_DEPS + [
        "//third_party/mkl:intel_binary_blob",
    ] + if_mkl(["@mkl_dnn"]),
)

tf_mkl_kernel_library(
    name = "mkl_cwise_ops_common",
    hdrs = [
        "cwise_ops.h",
        "cwise_ops_common.h",
        "cwise_ops_gradients.h",
    ],
    prefix = "mkl_cwise_ops_common",
    deps = NN_DEPS + [
        "cwise_op",
        "//third_party/mkl:intel_binary_blob",
    ],
)

cc_library(
    name = "batch_util",
    srcs = ["batch_util.cc"],
    hdrs = ["batch_util.h"],
    deps = [
        "//tensorflow/core:framework",
        "//tensorflow/core:lib",
    ],
)

tf_kernel_library(
    name = "boosted_trees_ops",
    deps = [
        "//tensorflow/core/kernels/boosted_trees:boosted_trees_ops",
    ],
)

cc_library(
    name = "captured_function",
    hdrs = ["captured_function.h"],
    deps = [
        "//tensorflow/core/kernels/data:captured_function",
    ],
)

cc_library(
    name = "dataset",
    hdrs = ["dataset.h"],
    deps = [
        "//tensorflow/core/kernels/data:dataset",
    ],
)

tf_kernel_library(
    name = "dataset_ops",
    deps = [
        "//tensorflow/core/kernels/data:dataset_ops",
    ],
)

cc_library(
    name = "summary_interface",
    hdrs = ["summary_interface.h"],
    deps = [
        "//tensorflow/core:framework",
        "//tensorflow/core:lib",
        "//tensorflow/core:protos_all_cc",
    ],
)

tf_kernel_library(
    name = "summary_kernels",
    srcs = ["summary_kernels.cc"],
    deps = [
        "//tensorflow/contrib/tensorboard/db:schema",
        "//tensorflow/contrib/tensorboard/db:summary_db_writer",
        "//tensorflow/contrib/tensorboard/db:summary_file_writer",
        "//tensorflow/core:framework",
        "//tensorflow/core:lib",
        "//tensorflow/core:protos_all_cc",
        "//tensorflow/core:summary_ops_op_lib",
        "//tensorflow/core/lib/db:sqlite",
    ],
)

tf_kernel_library(
    name = "decode_proto_op",
    srcs = [
        "decode_proto_op.cc",
    ],
    deps = [
        "//tensorflow/core:decode_proto_ops_op_lib",
        "//tensorflow/core:framework",
        "//tensorflow/core:lib",
        "//tensorflow/core/util/proto:decode",
        "//tensorflow/core/util/proto:descriptors",
        "//third_party/eigen3",
    ],
)

tf_kernel_library(
    name = "encode_proto_op",
    srcs = ["encode_proto_op.cc"],
    deps = [
        "//tensorflow/core:encode_proto_ops_op_lib",
        "//tensorflow/core:framework",
        "//tensorflow/core:lib",
        "//tensorflow/core/util/proto:descriptors",
        "//third_party/eigen3",
    ],
)

tf_kernel_library(
    name = "rpc_op",
    srcs = [
        "rpc_op.cc",
    ],
    deps = [
        "//tensorflow/core:framework",
        "//tensorflow/core:lib",
        "//tensorflow/core:lib_internal",
        "//tensorflow/core:rpc_ops_op_lib",
        "//tensorflow/core/util/rpc:call_container",
        "//tensorflow/core/util/rpc:rpc_factory",
        "//tensorflow/core/util/rpc:rpc_factory_registry",
        "//third_party/eigen3",
    ],
)

# -----------------------------------------------------------------------------
# Google-internal targets.  These must be at the end for syncrepo.

# Library to link with when compiling the cwise_op kernels directly,
# e.g. for selective registration.
# should not be linked by projects that also link the cwise_op library.
cc_library(
    name = "cwise_lib",
    srcs = [
        "cwise_ops_common.cc",
        "meta_support.cc",
    ],
    hdrs = [
        "cwise_ops.h",
        "cwise_ops_common.h",
        "cwise_ops_gpu_common.cu.h",
        "cwise_ops_gpu_gradients.cu.h",
        "cwise_ops_gradients.h",
        "meta_support.h",
<<<<<<< HEAD
        "quantization_utils.h",
    ] + if_sycl(["cwise_ops_sycl_common.h"]),
=======
    ],
>>>>>>> 8a428cdd
    deps = [
        ":bounds_check",
        ":quantization_utils",
        "//tensorflow/core:framework",
        "//tensorflow/core:lib",
        "//third_party/eigen3",
        "@gemmlowp",
    ],
)

# Header-only version of cwise_lib for clients that want to use the cwise_ops
# functionality in their own custom ops.
cc_header_only_library(
    name = "cwise_lib_hdrs",
    deps = [
        ":cwise_lib",
    ],
)<|MERGE_RESOLUTION|>--- conflicted
+++ resolved
@@ -2903,13 +2903,9 @@
         "//conditions:default": [],
     }) + if_mkl([
         "//third_party/mkl:intel_binary_blob",
-<<<<<<< HEAD
-        "@mkl_dnn//:mkl_dnn",
+        "@mkl_dnn",
     ]) + if_acl([
         "//third_party/acl:intel_binary_blob",
-=======
-        "@mkl_dnn",
->>>>>>> 8a428cdd
     ]) + if_cuda([
         "//tensorflow/core/platform/default/build_config:cublas_plugin",
     ]),
@@ -6271,12 +6267,7 @@
         "cwise_ops_gpu_gradients.cu.h",
         "cwise_ops_gradients.h",
         "meta_support.h",
-<<<<<<< HEAD
-        "quantization_utils.h",
     ] + if_sycl(["cwise_ops_sycl_common.h"]),
-=======
-    ],
->>>>>>> 8a428cdd
     deps = [
         ":bounds_check",
         ":quantization_utils",
