--- conflicted
+++ resolved
@@ -1352,35 +1352,8 @@
     raise ValueError('Cannot find the MPI library file in %s/lib' % mpi_home)
 
 
-<<<<<<< HEAD
 def set_grpc_build_flags():
   write_to_bazelrc('build --define grpc_no_ares=true')
-
-
-def set_windows_build_flags():
-  if is_windows():
-    # The non-monolithic build is not supported yet
-    write_to_bazelrc('build --config monolithic')
-    # Suppress warning messages
-    write_to_bazelrc('build --copt=-w --host_copt=-w')
-    # Output more verbose information when something goes wrong
-    write_to_bazelrc('build --verbose_failures')
-
-
-def config_info_line(name, help_text):
-  """Helper function to print formatted help text for Bazel config options."""
-  print('\t--config=%-12s\t# %s' % (name, help_text))
-=======
-def set_mkl():
-  write_to_bazelrc('build:mkl --define using_mkl=true')
-  write_to_bazelrc('build:mkl -c opt')
-  write_to_bazelrc('build:mkl --copt="-DEIGEN_USE_VML"')
-  print(
-      'Add "--config=mkl" to your bazel command to build with MKL '
-      'support.\nPlease note that MKL on MacOS or windows is still not '
-      'supported.\nIf you would like to use a local MKL instead of '
-      'downloading, please set the environment variable \"TF_MKL_ROOT\" every '
-      'time before build.')
 
 def set_acl():
   # Set up for ARM Compute Library
@@ -1392,18 +1365,19 @@
         'Compute Library support.\nPlease set the environment variable '
         '\"TF_ACL_ROOT\" every time before build.')
 
-def set_monolithic():
-  # Add --config=monolithic to your bazel command to use a mostly-static
-  # build and disable modular op registration support (this will revert to
-  # loading TensorFlow with RTLD_GLOBAL in Python). By default (without
-  # --config=monolithic), TensorFlow will build with a dependence on
-  # //tensorflow:libtensorflow_framework.so.
-  write_to_bazelrc('build:monolithic --define framework_shared_object=false')
-  # For projects which use TensorFlow as part of a Bazel build process, putting
-  # nothing in a bazelrc will default to a monolithic build. The following line
-  # opts in to modular op registration support by default:
-  write_to_bazelrc('build --define framework_shared_object=true')
->>>>>>> caa1f05f
+def set_windows_build_flags():
+  if is_windows():
+    # The non-monolithic build is not supported yet
+    write_to_bazelrc('build --config monolithic')
+    # Suppress warning messages
+    write_to_bazelrc('build --copt=-w --host_copt=-w')
+    # Output more verbose information when something goes wrong
+    write_to_bazelrc('build --verbose_failures')
+
+
+def config_info_line(name, help_text):
+  """Helper function to print formatted help text for Bazel config options."""
+  print('\t--config=%-12s\t# %s' % (name, help_text))
 
 
 def main():
