# Copyright 2017 The TensorFlow Authors. All Rights Reserved.
#
# Licensed under the Apache License, Version 2.0 (the "License");
# you may not use this file except in compliance with the License.
# You may obtain a copy of the License at
#
#     http://www.apache.org/licenses/LICENSE-2.0
#
# Unless required by applicable law or agreed to in writing, software
# distributed under the License is distributed on an "AS IS" BASIS,
# WITHOUT WARRANTIES OR CONDITIONS OF ANY KIND, either express or implied.
# See the License for the specific language governing permissions and
# limitations under the License.
# ==============================================================================
"""configure script to get build parameters from user."""

from __future__ import absolute_import
from __future__ import division
from __future__ import print_function

import errno
import os
import platform
import re
import subprocess
import sys

# pylint: disable=g-import-not-at-top
try:
  from shutil import which
except ImportError:
  from distutils.spawn import find_executable as which
# pylint: enable=g-import-not-at-top

_TF_BAZELRC = os.path.join(os.path.dirname(os.path.abspath(__file__)),
                           '.tf_configure.bazelrc')
_TF_WORKSPACE = os.path.join(os.path.dirname(os.path.abspath(__file__)),
                             'WORKSPACE')
_DEFAULT_CUDA_VERSION = '9.0'
_DEFAULT_CUDNN_VERSION = '7'
_DEFAULT_CUDA_COMPUTE_CAPABILITIES = '3.5,5.2'
_DEFAULT_CUDA_PATH = '/usr/local/cuda'
_DEFAULT_CUDA_PATH_LINUX = '/opt/cuda'
_DEFAULT_CUDA_PATH_WIN = ('C:/Program Files/NVIDIA GPU Computing '
                          'Toolkit/CUDA/v%s' % _DEFAULT_CUDA_VERSION)
_TF_OPENCL_VERSION = '1.2'
_DEFAULT_COMPUTECPP_TOOLKIT_PATH = '/usr/local/computecpp'
_DEFAULT_TRISYCL_INCLUDE_DIR = '/usr/local/triSYCL/include'
_SUPPORTED_ANDROID_NDK_VERSIONS = [10, 11, 12, 13, 14, 15]

_DEFAULT_PROMPT_ASK_ATTEMPTS = 10


class UserInputError(Exception):
  pass


def is_windows():
  return platform.system() == 'Windows'


def is_linux():
  return platform.system() == 'Linux'


def is_macos():
  return platform.system() == 'Darwin'


def is_ppc64le():
  return platform.machine() == 'ppc64le'


def is_cygwin():
  return platform.system().startswith('CYGWIN_NT')


def get_input(question):
  try:
    try:
      answer = raw_input(question)
    except NameError:
      answer = input(question)  # pylint: disable=bad-builtin
  except EOFError:
    answer = ''
  return answer


def symlink_force(target, link_name):
  """Force symlink, equivalent of 'ln -sf'.

  Args:
    target: items to link to.
    link_name: name of the link.
  """
  try:
    os.symlink(target, link_name)
  except OSError as e:
    if e.errno == errno.EEXIST:
      os.remove(link_name)
      os.symlink(target, link_name)
    else:
      raise e


def sed_in_place(filename, old, new):
  """Replace old string with new string in file.

  Args:
    filename: string for filename.
    old: string to replace.
    new: new string to replace to.
  """
  with open(filename, 'r') as f:
    filedata = f.read()
  newdata = filedata.replace(old, new)
  with open(filename, 'w') as f:
    f.write(newdata)


def remove_line_with(filename, token):
  """Remove lines that contain token from file.

  Args:
    filename: string for filename.
    token: string token to check if to remove a line from file or not.
  """
  with open(filename, 'r') as f:
    filedata = f.read()

  with open(filename, 'w') as f:
    for line in filedata.strip().split('\n'):
      if token not in line:
        f.write(line + '\n')


def write_to_bazelrc(line):
  with open(_TF_BAZELRC, 'a') as f:
    f.write(line + '\n')


def write_action_env_to_bazelrc(var_name, var):
  write_to_bazelrc('build --action_env %s="%s"' % (var_name, str(var)))


def run_shell(cmd, allow_non_zero=False):
  if allow_non_zero:
    try:
      output = subprocess.check_output(cmd)
    except subprocess.CalledProcessError as e:
      output = e.output
  else:
    output = subprocess.check_output(cmd)
  return output.decode('UTF-8').strip()


def cygpath(path):
  """Convert path from posix to windows."""
  return os.path.abspath(path).replace('\\', '/')


def get_python_path(environ_cp, python_bin_path):
  """Get the python site package paths."""
  python_paths = []
  if environ_cp.get('PYTHONPATH'):
    python_paths = environ_cp.get('PYTHONPATH').split(':')
  try:
    library_paths = run_shell(
        [python_bin_path, '-c',
         'import site; print("\\n".join(site.getsitepackages()))']).split('\n')
  except subprocess.CalledProcessError:
    library_paths = [run_shell(
        [python_bin_path, '-c',
         'from distutils.sysconfig import get_python_lib;'
         'print(get_python_lib())'])]

  all_paths = set(python_paths + library_paths)

  paths = []
  for path in all_paths:
    if os.path.isdir(path):
      paths.append(path)
  return paths


def get_python_major_version(python_bin_path):
  """Get the python major version."""
  return run_shell([python_bin_path, '-c', 'import sys; print(sys.version[0])'])


def setup_python(environ_cp):
  """Setup python related env variables."""
  # Get PYTHON_BIN_PATH, default is the current running python.
  default_python_bin_path = sys.executable
  ask_python_bin_path = ('Please specify the location of python. [Default is '
                         '%s]: ') % default_python_bin_path
  while True:
    python_bin_path = get_from_env_or_user_or_default(
        environ_cp, 'PYTHON_BIN_PATH', ask_python_bin_path,
        default_python_bin_path)
    # Check if the path is valid
    if os.path.isfile(python_bin_path) and os.access(
        python_bin_path, os.X_OK):
      break
    elif not os.path.exists(python_bin_path):
      print('Invalid python path: %s cannot be found.' % python_bin_path)
    else:
      print('%s is not executable.  Is it the python binary?' % python_bin_path)
    environ_cp['PYTHON_BIN_PATH'] = ''

  # Convert python path to Windows style before checking lib and version
  if is_windows() or is_cygwin():
    python_bin_path = cygpath(python_bin_path)

  # Get PYTHON_LIB_PATH
  python_lib_path = environ_cp.get('PYTHON_LIB_PATH')
  if not python_lib_path:
    python_lib_paths = get_python_path(environ_cp, python_bin_path)
    if environ_cp.get('USE_DEFAULT_PYTHON_LIB_PATH') == '1':
      python_lib_path = python_lib_paths[0]
    else:
      print('Found possible Python library paths:\n  %s' %
            '\n  '.join(python_lib_paths))
      default_python_lib_path = python_lib_paths[0]
      python_lib_path = get_input(
          'Please input the desired Python library path to use.  '
          'Default is [%s]\n' % python_lib_paths[0])
      if not python_lib_path:
        python_lib_path = default_python_lib_path
    environ_cp['PYTHON_LIB_PATH'] = python_lib_path

  python_major_version = get_python_major_version(python_bin_path)

  # Convert python path to Windows style before writing into bazel.rc
  if is_windows() or is_cygwin():
    python_lib_path = cygpath(python_lib_path)

  # Set-up env variables used by python_configure.bzl
  write_action_env_to_bazelrc('PYTHON_BIN_PATH', python_bin_path)
  write_action_env_to_bazelrc('PYTHON_LIB_PATH', python_lib_path)
  write_to_bazelrc('build --force_python=py%s' % python_major_version)
  write_to_bazelrc('build --host_force_python=py%s' % python_major_version)
  write_to_bazelrc('build --python_path=\"%s"' % python_bin_path)
  environ_cp['PYTHON_BIN_PATH'] = python_bin_path

  # Write tools/python_bin_path.sh
  with open('tools/python_bin_path.sh', 'w') as f:
    f.write('export PYTHON_BIN_PATH="%s"' % python_bin_path)


def reset_tf_configure_bazelrc():
  """Reset file that contains customized config settings."""
  open(_TF_BAZELRC, 'w').close()

  home = os.path.expanduser('~')
  if not os.path.exists('.bazelrc'):
    if os.path.exists(os.path.join(home, '.bazelrc')):
      with open('.bazelrc', 'a') as f:
        f.write('import %s/.bazelrc\n' % home.replace('\\', '/'))
    else:
      open('.bazelrc', 'w').close()

  remove_line_with('.bazelrc', 'tf_configure')
  with open('.bazelrc', 'a') as f:
    f.write('import %workspace%/.tf_configure.bazelrc\n')


def cleanup_makefile():
  """Delete any leftover BUILD files from the Makefile build.

  These files could interfere with Bazel parsing.
  """
  makefile_download_dir = 'tensorflow/contrib/makefile/downloads'
  if os.path.isdir(makefile_download_dir):
    for root, _, filenames in os.walk(makefile_download_dir):
      for f in filenames:
        if f.endswith('BUILD'):
          os.remove(os.path.join(root, f))


def get_var(environ_cp,
            var_name,
            query_item,
            enabled_by_default,
            question=None,
            yes_reply=None,
            no_reply=None):
  """Get boolean input from user.

  If var_name is not set in env, ask user to enable query_item or not. If the
  response is empty, use the default.

  Args:
    environ_cp: copy of the os.environ.
    var_name: string for name of environment variable, e.g. "TF_NEED_HDFS".
    query_item: string for feature related to the variable, e.g. "Hadoop File
      System".
    enabled_by_default: boolean for default behavior.
    question: optional string for how to ask for user input.
    yes_reply: optionanl string for reply when feature is enabled.
    no_reply: optional string for reply when feature is disabled.

  Returns:
    boolean value of the variable.

  Raises:
    UserInputError: if an environment variable is set, but it cannot be
      interpreted as a boolean indicator, assume that the user has made a
      scripting error, and will continue to provide invalid input.
      Raise the error to avoid infinitely looping.
  """
  if not question:
    question = 'Do you wish to build TensorFlow with %s support?' % query_item
  if not yes_reply:
    yes_reply = '%s support will be enabled for TensorFlow.' % query_item
  if not no_reply:
    no_reply = 'No %s' % yes_reply

  yes_reply += '\n'
  no_reply += '\n'

  if enabled_by_default:
    question += ' [Y/n]: '
  else:
    question += ' [y/N]: '

  var = environ_cp.get(var_name)
  if var is not None:
    var_content = var.strip().lower()
    true_strings = ('1', 't', 'true', 'y', 'yes')
    false_strings = ('0', 'f', 'false', 'n', 'no')
    if var_content in true_strings:
      var = True
    elif var_content in false_strings:
      var = False
    else:
      raise UserInputError(
          'Environment variable %s must be set as a boolean indicator.\n'
          'The following are accepted as TRUE : %s.\n'
          'The following are accepted as FALSE: %s.\n'
          'Current value is %s.' % (
              var_name, ', '.join(true_strings), ', '.join(false_strings),
              var))

  while var is None:
    user_input_origin = get_input(question)
    user_input = user_input_origin.strip().lower()
    if user_input == 'y':
      print(yes_reply)
      var = True
    elif user_input == 'n':
      print(no_reply)
      var = False
    elif not user_input:
      if enabled_by_default:
        print(yes_reply)
        var = True
      else:
        print(no_reply)
        var = False
    else:
      print('Invalid selection: %s' % user_input_origin)
  return var


def set_build_var(environ_cp, var_name, query_item, option_name,
                  enabled_by_default, bazel_config_name=None):
  """Set if query_item will be enabled for the build.

  Ask user if query_item will be enabled. Default is used if no input is given.
  Set subprocess environment variable and write to .bazelrc if enabled.

  Args:
    environ_cp: copy of the os.environ.
    var_name: string for name of environment variable, e.g. "TF_NEED_HDFS".
    query_item: string for feature related to the variable, e.g. "Hadoop File
      System".
    option_name: string for option to define in .bazelrc.
    enabled_by_default: boolean for default behavior.
    bazel_config_name: Name for Bazel --config argument to enable build feature.
  """

  var = str(int(get_var(environ_cp, var_name, query_item, enabled_by_default)))
  environ_cp[var_name] = var
  if var == '1':
    write_to_bazelrc('build --define %s=true' % option_name)
  elif bazel_config_name is not None:
    # TODO(mikecase): Migrate all users of configure.py to use --config Bazel
    # options and not to set build configs through environment variables.
    write_to_bazelrc('build:%s --define %s=true'
                     % (bazel_config_name, option_name))


def set_action_env_var(environ_cp,
                       var_name,
                       query_item,
                       enabled_by_default,
                       question=None,
                       yes_reply=None,
                       no_reply=None):
  """Set boolean action_env variable.

  Ask user if query_item will be enabled. Default is used if no input is given.
  Set environment variable and write to .bazelrc.

  Args:
    environ_cp: copy of the os.environ.
    var_name: string for name of environment variable, e.g. "TF_NEED_HDFS".
    query_item: string for feature related to the variable, e.g. "Hadoop File
      System".
    enabled_by_default: boolean for default behavior.
    question: optional string for how to ask for user input.
    yes_reply: optionanl string for reply when feature is enabled.
    no_reply: optional string for reply when feature is disabled.
  """
  var = int(
      get_var(environ_cp, var_name, query_item, enabled_by_default, question,
              yes_reply, no_reply))

  write_action_env_to_bazelrc(var_name, var)
  environ_cp[var_name] = str(var)


def convert_version_to_int(version):
  """Convert a version number to a integer that can be used to compare.

  Version strings of the form X.YZ and X.Y.Z-xxxxx are supported. The
  'xxxxx' part, for instance 'homebrew' on OS/X, is ignored.

  Args:
    version: a version to be converted

  Returns:
    An integer if converted successfully, otherwise return None.
  """
  version = version.split('-')[0]
  version_segments = version.split('.')
  for seg in version_segments:
    if not seg.isdigit():
      return None

  version_str = ''.join(['%03d' % int(seg) for seg in version_segments])
  return int(version_str)


def check_bazel_version(min_version):
  """Check installed bezel version is at least min_version.

  Args:
    min_version: string for minimum bazel version.

  Returns:
    The bazel version detected.
  """
  if which('bazel') is None:
    print('Cannot find bazel. Please install bazel.')
    sys.exit(0)
  curr_version = run_shell(['bazel', '--batch', 'version'])

  for line in curr_version.split('\n'):
    if 'Build label: ' in line:
      curr_version = line.split('Build label: ')[1]
      break

  min_version_int = convert_version_to_int(min_version)
  curr_version_int = convert_version_to_int(curr_version)

  # Check if current bazel version can be detected properly.
  if not curr_version_int:
    print('WARNING: current bazel installation is not a release version.')
    print('Make sure you are running at least bazel %s' % min_version)
    return curr_version

  print('You have bazel %s installed.' % curr_version)

  if curr_version_int < min_version_int:
    print('Please upgrade your bazel installation to version %s or higher to '
          'build TensorFlow!' % min_version)
    sys.exit(0)
  return curr_version


def set_cc_opt_flags(environ_cp):
  """Set up architecture-dependent optimization flags.

  Also append CC optimization flags to bazel.rc..

  Args:
    environ_cp: copy of the os.environ.
  """
  if is_ppc64le():
    # gcc on ppc64le does not support -march, use mcpu instead
    default_cc_opt_flags = '-mcpu=native'
  else:
    default_cc_opt_flags = '-march=native'
  question = ('Please specify optimization flags to use during compilation when'
              ' bazel option "--config=opt" is specified [Default is %s]: '
             ) % default_cc_opt_flags
  cc_opt_flags = get_from_env_or_user_or_default(environ_cp, 'CC_OPT_FLAGS',
                                                 question, default_cc_opt_flags)
  for opt in cc_opt_flags.split():
    write_to_bazelrc('build:opt --copt=%s' % opt)
  # It should be safe on the same build host.
  write_to_bazelrc('build:opt --host_copt=-march=native')
  write_to_bazelrc('build:opt --define with_default_optimizations=true')
  # TODO(mikecase): Remove these default defines once we are able to get
  # TF Lite targets building without them.
  write_to_bazelrc('build --copt=-DGEMMLOWP_ALLOW_SLOW_SCALAR_FALLBACK')
  write_to_bazelrc('build --host_copt=-DGEMMLOWP_ALLOW_SLOW_SCALAR_FALLBACK')


def set_tf_cuda_clang(environ_cp):
  """set TF_CUDA_CLANG action_env.

  Args:
    environ_cp: copy of the os.environ.
  """
  question = 'Do you want to use clang as CUDA compiler?'
  yes_reply = 'Clang will be used as CUDA compiler.'
  no_reply = 'nvcc will be used as CUDA compiler.'
  set_action_env_var(
      environ_cp,
      'TF_CUDA_CLANG',
      None,
      False,
      question=question,
      yes_reply=yes_reply,
      no_reply=no_reply)


def set_tf_download_clang(environ_cp):
  """Set TF_DOWNLOAD_CLANG action_env."""
  question = 'Do you want to download a fresh release of clang? (Experimental)'
  yes_reply = 'Clang will be downloaded and used to compile tensorflow.'
  no_reply = 'Clang will not be downloaded.'
  set_action_env_var(
      environ_cp,
      'TF_DOWNLOAD_CLANG',
      None,
      False,
      question=question,
      yes_reply=yes_reply,
      no_reply=no_reply)


def get_from_env_or_user_or_default(environ_cp, var_name, ask_for_var,
                                    var_default):
  """Get var_name either from env, or user or default.

  If var_name has been set as environment variable, use the preset value, else
  ask for user input. If no input is provided, the default is used.

  Args:
    environ_cp: copy of the os.environ.
    var_name: string for name of environment variable, e.g. "TF_NEED_HDFS".
    ask_for_var: string for how to ask for user input.
    var_default: default value string.

  Returns:
    string value for var_name
  """
  var = environ_cp.get(var_name)
  if not var:
    var = get_input(ask_for_var)
    print('\n')
  if not var:
    var = var_default
  return var


def set_clang_cuda_compiler_path(environ_cp):
  """Set CLANG_CUDA_COMPILER_PATH."""
  default_clang_path = which('clang') or ''
  ask_clang_path = ('Please specify which clang should be used as device and '
                    'host compiler. [Default is %s]: ') % default_clang_path

  while True:
    clang_cuda_compiler_path = get_from_env_or_user_or_default(
        environ_cp, 'CLANG_CUDA_COMPILER_PATH', ask_clang_path,
        default_clang_path)
    if os.path.exists(clang_cuda_compiler_path):
      break

    # Reset and retry
    print('Invalid clang path: %s cannot be found.' % clang_cuda_compiler_path)
    environ_cp['CLANG_CUDA_COMPILER_PATH'] = ''

  # Set CLANG_CUDA_COMPILER_PATH
  environ_cp['CLANG_CUDA_COMPILER_PATH'] = clang_cuda_compiler_path
  write_action_env_to_bazelrc('CLANG_CUDA_COMPILER_PATH',
                              clang_cuda_compiler_path)


def prompt_loop_or_load_from_env(
    environ_cp,
    var_name,
    var_default,
    ask_for_var,
    check_success,
    error_msg,
    suppress_default_error=False,
    n_ask_attempts=_DEFAULT_PROMPT_ASK_ATTEMPTS
):
  """Loop over user prompts for an ENV param until receiving a valid response.

  For the env param var_name, read from the environment or verify user input
  until receiving valid input. When done, set var_name in the environ_cp to its
  new value.

  Args:
    environ_cp: (Dict) copy of the os.environ.
    var_name: (String) string for name of environment variable, e.g. "TF_MYVAR".
    var_default: (String) default value string.
    ask_for_var: (String) string for how to ask for user input.
    check_success: (Function) function that takes one argument and returns a
      boolean. Should return True if the value provided is considered valid. May
      contain a complex error message if error_msg does not provide enough
      information. In that case, set suppress_default_error to True.
    error_msg: (String) String with one and only one '%s'. Formatted with each
      invalid response upon check_success(input) failure.
    suppress_default_error: (Bool) Suppress the above error message in favor of
      one from the check_success function.
    n_ask_attempts: (Integer) Number of times to query for valid input before
      raising an error and quitting.

  Returns:
    [String] The value of var_name after querying for input.

  Raises:
    UserInputError: if a query has been attempted n_ask_attempts times without
      success, assume that the user has made a scripting error, and will
      continue to provide invalid input. Raise the error to avoid infinitely
      looping.
  """
  default = environ_cp.get(var_name) or var_default
  full_query = '%s [Default is %s]: ' % (
      ask_for_var,
      default,
  )

  for _ in range(n_ask_attempts):
    val = get_from_env_or_user_or_default(environ_cp,
                                          var_name,
                                          full_query,
                                          default)
    if check_success(val):
      break
    if not suppress_default_error:
      print(error_msg % val)
    environ_cp[var_name] = ''
  else:
    raise UserInputError('Invalid %s setting was provided %d times in a row. '
                         'Assuming to be a scripting mistake.' %
                         (var_name, n_ask_attempts))

  environ_cp[var_name] = val
  return val


def create_android_ndk_rule(environ_cp):
  """Set ANDROID_NDK_HOME and write Android NDK WORKSPACE rule."""
  if is_windows() or is_cygwin():
    default_ndk_path = cygpath('%s/Android/Sdk/ndk-bundle' %
                               environ_cp['APPDATA'])
  elif is_macos():
    default_ndk_path = '%s/library/Android/Sdk/ndk-bundle' % environ_cp['HOME']
  else:
    default_ndk_path = '%s/Android/Sdk/ndk-bundle' % environ_cp['HOME']

  def valid_ndk_path(path):
    return (os.path.exists(path) and
            os.path.exists(os.path.join(path, 'source.properties')))

  android_ndk_home_path = prompt_loop_or_load_from_env(
      environ_cp,
      var_name='ANDROID_NDK_HOME',
      var_default=default_ndk_path,
      ask_for_var='Please specify the home path of the Android NDK to use.',
      check_success=valid_ndk_path,
      error_msg=('The path %s or its child file "source.properties" '
                 'does not exist.')
  )

  write_android_ndk_workspace_rule(android_ndk_home_path)


def create_android_sdk_rule(environ_cp):
  """Set Android variables and write Android SDK WORKSPACE rule."""
  if is_windows() or is_cygwin():
    default_sdk_path = cygpath('%s/Android/Sdk' % environ_cp['APPDATA'])
  elif is_macos():
    default_sdk_path = '%s/library/Android/Sdk/ndk-bundle' % environ_cp['HOME']
  else:
    default_sdk_path = '%s/Android/Sdk' % environ_cp['HOME']

  def valid_sdk_path(path):
    return (os.path.exists(path) and
            os.path.exists(os.path.join(path, 'platforms')) and
            os.path.exists(os.path.join(path, 'build-tools')))

  android_sdk_home_path = prompt_loop_or_load_from_env(
      environ_cp,
      var_name='ANDROID_SDK_HOME',
      var_default=default_sdk_path,
      ask_for_var='Please specify the home path of the Android SDK to use.',
      check_success=valid_sdk_path,
      error_msg=('Either %s does not exist, or it does not contain the '
                 'subdirectories "platforms" and "build-tools".'))

  platforms = os.path.join(android_sdk_home_path, 'platforms')
  api_levels = sorted(os.listdir(platforms))
  api_levels = [x.replace('android-', '') for x in api_levels]

  def valid_api_level(api_level):
    return os.path.exists(os.path.join(android_sdk_home_path,
                                       'platforms',
                                       'android-' + api_level))

  android_api_level = prompt_loop_or_load_from_env(
      environ_cp,
      var_name='ANDROID_API_LEVEL',
      var_default=api_levels[-1],
      ask_for_var=('Please specify the Android SDK API level to use. '
                   '[Available levels: %s]') % api_levels,
      check_success=valid_api_level,
      error_msg='Android-%s is not present in the SDK path.')

  build_tools = os.path.join(android_sdk_home_path, 'build-tools')
  versions = sorted(os.listdir(build_tools))

  def valid_build_tools(version):
    return os.path.exists(os.path.join(android_sdk_home_path,
                                       'build-tools',
                                       version))

  android_build_tools_version = prompt_loop_or_load_from_env(
      environ_cp,
      var_name='ANDROID_BUILD_TOOLS_VERSION',
      var_default=versions[-1],
      ask_for_var=('Please specify an Android build tools version to use. '
                   '[Available versions: %s]') % versions,
      check_success=valid_build_tools,
      error_msg=('The selected SDK does not have build-tools version %s '
                 'available.'))

  write_android_sdk_workspace_rule(android_sdk_home_path,
                                   android_build_tools_version,
                                   android_api_level)


def write_android_sdk_workspace_rule(android_sdk_home_path,
                                     android_build_tools_version,
                                     android_api_level):
  print('Writing android_sdk_workspace rule.\n')
  with open(_TF_WORKSPACE, 'a') as f:
    f.write("""
android_sdk_repository(
  name="androidsdk",
  api_level=%s,
  path="%s",
  build_tools_version="%s")\n
""" % (android_api_level, android_sdk_home_path, android_build_tools_version))


def write_android_ndk_workspace_rule(android_ndk_home_path):
  print('Writing android_ndk_workspace rule.')
  ndk_api_level = check_ndk_level(android_ndk_home_path)
  if int(ndk_api_level) not in _SUPPORTED_ANDROID_NDK_VERSIONS:
    print('WARNING: The API level of the NDK in %s is %s, which is not '
          'supported by Bazel (officially supported versions: %s). Please use '
          'another version. Compiling Android targets may result in confusing '
          'errors.\n' % (android_ndk_home_path, ndk_api_level,
                         _SUPPORTED_ANDROID_NDK_VERSIONS))
  with open(_TF_WORKSPACE, 'a') as f:
    f.write("""
android_ndk_repository(
  name="androidndk",
  path="%s",
  api_level=%s)\n
""" % (android_ndk_home_path, ndk_api_level))


def check_ndk_level(android_ndk_home_path):
  """Check the revision number of an Android NDK path."""
  properties_path = '%s/source.properties' % android_ndk_home_path
  if is_windows() or is_cygwin():
    properties_path = cygpath(properties_path)
  with open(properties_path, 'r') as f:
    filedata = f.read()

  revision = re.search(r'Pkg.Revision = (\d+)', filedata)
  if revision:
    return revision.group(1)
  return None


def workspace_has_any_android_rule():
  """Check the WORKSPACE for existing android_*_repository rules."""
  with open(_TF_WORKSPACE, 'r') as f:
    workspace = f.read()
  has_any_rule = re.search(r'^android_[ns]dk_repository',
                           workspace,
                           re.MULTILINE)
  return has_any_rule


def set_gcc_host_compiler_path(environ_cp):
  """Set GCC_HOST_COMPILER_PATH."""
  default_gcc_host_compiler_path = which('gcc') or ''
  cuda_bin_symlink = '%s/bin/gcc' % environ_cp.get('CUDA_TOOLKIT_PATH')

  if os.path.islink(cuda_bin_symlink):
    # os.readlink is only available in linux
    default_gcc_host_compiler_path = os.path.realpath(cuda_bin_symlink)

  gcc_host_compiler_path = prompt_loop_or_load_from_env(
      environ_cp,
      var_name='GCC_HOST_COMPILER_PATH',
      var_default=default_gcc_host_compiler_path,
      ask_for_var=
      'Please specify which gcc should be used by nvcc as the host compiler.',
      check_success=os.path.exists,
      error_msg='Invalid gcc path. %s cannot be found.',
  )

  write_action_env_to_bazelrc('GCC_HOST_COMPILER_PATH', gcc_host_compiler_path)


def set_tf_cuda_version(environ_cp):
  """Set CUDA_TOOLKIT_PATH and TF_CUDA_VERSION."""
  ask_cuda_version = (
      'Please specify the CUDA SDK version you want to use, '
      'e.g. 7.0. [Leave empty to default to CUDA %s]: ') % _DEFAULT_CUDA_VERSION

  for _ in range(_DEFAULT_PROMPT_ASK_ATTEMPTS):
    # Configure the Cuda SDK version to use.
    tf_cuda_version = get_from_env_or_user_or_default(
        environ_cp, 'TF_CUDA_VERSION', ask_cuda_version, _DEFAULT_CUDA_VERSION)

    # Find out where the CUDA toolkit is installed
    default_cuda_path = _DEFAULT_CUDA_PATH
    if is_windows() or is_cygwin():
      default_cuda_path = cygpath(
          environ_cp.get('CUDA_PATH', _DEFAULT_CUDA_PATH_WIN))
    elif is_linux():
      # If the default doesn't exist, try an alternative default.
      if (not os.path.exists(default_cuda_path)
         ) and os.path.exists(_DEFAULT_CUDA_PATH_LINUX):
        default_cuda_path = _DEFAULT_CUDA_PATH_LINUX
    ask_cuda_path = ('Please specify the location where CUDA %s toolkit is'
                     ' installed. Refer to README.md for more details. '
                     '[Default is %s]: ') % (tf_cuda_version, default_cuda_path)
    cuda_toolkit_path = get_from_env_or_user_or_default(
        environ_cp, 'CUDA_TOOLKIT_PATH', ask_cuda_path, default_cuda_path)

    if is_windows():
      cuda_rt_lib_path = 'lib/x64/cudart.lib'
    elif is_linux():
      cuda_rt_lib_path = 'lib64/libcudart.so.%s' % tf_cuda_version
    elif is_macos():
      cuda_rt_lib_path = 'lib/libcudart.%s.dylib' % tf_cuda_version

    cuda_toolkit_path_full = os.path.join(cuda_toolkit_path, cuda_rt_lib_path)
    if os.path.exists(cuda_toolkit_path_full):
      break

    # Reset and retry
    print('Invalid path to CUDA %s toolkit. %s cannot be found' %
          (tf_cuda_version, cuda_toolkit_path_full))
    environ_cp['TF_CUDA_VERSION'] = ''
    environ_cp['CUDA_TOOLKIT_PATH'] = ''

  else:
    raise UserInputError('Invalid TF_CUDA_SETTING setting was provided %d '
                         'times in a row. Assuming to be a scripting mistake.' %
                         _DEFAULT_PROMPT_ASK_ATTEMPTS)

  # Set CUDA_TOOLKIT_PATH and TF_CUDA_VERSION
  environ_cp['CUDA_TOOLKIT_PATH'] = cuda_toolkit_path
  write_action_env_to_bazelrc('CUDA_TOOLKIT_PATH', cuda_toolkit_path)
  environ_cp['TF_CUDA_VERSION'] = tf_cuda_version
  write_action_env_to_bazelrc('TF_CUDA_VERSION', tf_cuda_version)


def set_tf_cudnn_version(environ_cp):
  """Set CUDNN_INSTALL_PATH and TF_CUDNN_VERSION."""
  ask_cudnn_version = (
      'Please specify the cuDNN version you want to use. '
      '[Leave empty to default to cuDNN %s.0]: ') % _DEFAULT_CUDNN_VERSION

  for _ in range(_DEFAULT_PROMPT_ASK_ATTEMPTS):
    tf_cudnn_version = get_from_env_or_user_or_default(
        environ_cp, 'TF_CUDNN_VERSION', ask_cudnn_version,
        _DEFAULT_CUDNN_VERSION)

    default_cudnn_path = environ_cp.get('CUDA_TOOLKIT_PATH')
    ask_cudnn_path = (r'Please specify the location where cuDNN %s library is '
                      'installed. Refer to README.md for more details. [Default'
                      ' is %s]:') % (tf_cudnn_version, default_cudnn_path)
    cudnn_install_path = get_from_env_or_user_or_default(
        environ_cp, 'CUDNN_INSTALL_PATH', ask_cudnn_path, default_cudnn_path)

    # Result returned from "read" will be used unexpanded. That make "~"
    # unusable. Going through one more level of expansion to handle that.
    cudnn_install_path = os.path.realpath(
        os.path.expanduser(cudnn_install_path))
    if is_windows() or is_cygwin():
      cudnn_install_path = cygpath(cudnn_install_path)

    if is_windows():
      cuda_dnn_lib_path = 'lib/x64/cudnn.lib'
      cuda_dnn_lib_alt_path = 'lib/x64/cudnn.lib'
    elif is_linux():
      cuda_dnn_lib_path = 'lib64/libcudnn.so.%s' % tf_cudnn_version
      cuda_dnn_lib_alt_path = 'libcudnn.so.%s' % tf_cudnn_version
    elif is_macos():
      cuda_dnn_lib_path = 'lib/libcudnn.%s.dylib' % tf_cudnn_version
      cuda_dnn_lib_alt_path = 'libcudnn.%s.dylib' % tf_cudnn_version

    cuda_dnn_lib_path_full = os.path.join(cudnn_install_path, cuda_dnn_lib_path)
    cuda_dnn_lib_alt_path_full = os.path.join(cudnn_install_path,
                                              cuda_dnn_lib_alt_path)
    if os.path.exists(cuda_dnn_lib_path_full) or os.path.exists(
        cuda_dnn_lib_alt_path_full):
      break

    # Try another alternative for Linux
    if is_linux():
      ldconfig_bin = which('ldconfig') or '/sbin/ldconfig'
      cudnn_path_from_ldconfig = run_shell([ldconfig_bin, '-p'])
      cudnn_path_from_ldconfig = re.search('.*libcudnn.so .* => (.*)',
                                           cudnn_path_from_ldconfig)
      if cudnn_path_from_ldconfig:
        cudnn_path_from_ldconfig = cudnn_path_from_ldconfig.group(1)
        if os.path.exists('%s.%s' % (cudnn_path_from_ldconfig,
                                     tf_cudnn_version)):
          cudnn_install_path = os.path.dirname(cudnn_path_from_ldconfig)
          break

    # Reset and Retry
    print(
        'Invalid path to cuDNN %s toolkit. None of the following files can be '
        'found:' % tf_cudnn_version)
    print(cuda_dnn_lib_path_full)
    print(cuda_dnn_lib_alt_path_full)
    if is_linux():
      print('%s.%s' % (cudnn_path_from_ldconfig, tf_cudnn_version))

    environ_cp['TF_CUDNN_VERSION'] = ''
  else:
    raise UserInputError('Invalid TF_CUDNN setting was provided %d '
                         'times in a row. Assuming to be a scripting mistake.' %
                         _DEFAULT_PROMPT_ASK_ATTEMPTS)

  # Set CUDNN_INSTALL_PATH and TF_CUDNN_VERSION
  environ_cp['CUDNN_INSTALL_PATH'] = cudnn_install_path
  write_action_env_to_bazelrc('CUDNN_INSTALL_PATH', cudnn_install_path)
  environ_cp['TF_CUDNN_VERSION'] = tf_cudnn_version
  write_action_env_to_bazelrc('TF_CUDNN_VERSION', tf_cudnn_version)


def get_native_cuda_compute_capabilities(environ_cp):
  """Get native cuda compute capabilities.

  Args:
    environ_cp: copy of the os.environ.
  Returns:
    string of native cuda compute capabilities, separated by comma.
  """
  device_query_bin = os.path.join(
      environ_cp.get('CUDA_TOOLKIT_PATH'), 'extras/demo_suite/deviceQuery')
  if os.path.isfile(device_query_bin) and os.access(device_query_bin, os.X_OK):
    try:
      output = run_shell(device_query_bin).split('\n')
      pattern = re.compile('[0-9]*\\.[0-9]*')
      output = [pattern.search(x) for x in output if 'Capability' in x]
      output = ','.join(x.group() for x in output if x is not None)
    except subprocess.CalledProcessError:
      output = ''
  else:
    output = ''
  return output


def set_tf_cuda_compute_capabilities(environ_cp):
  """Set TF_CUDA_COMPUTE_CAPABILITIES."""
  while True:
    native_cuda_compute_capabilities = get_native_cuda_compute_capabilities(
        environ_cp)
    if not native_cuda_compute_capabilities:
      default_cuda_compute_capabilities = _DEFAULT_CUDA_COMPUTE_CAPABILITIES
    else:
      default_cuda_compute_capabilities = native_cuda_compute_capabilities

    ask_cuda_compute_capabilities = (
        'Please specify a list of comma-separated '
        'Cuda compute capabilities you want to '
        'build with.\nYou can find the compute '
        'capability of your device at: '
        'https://developer.nvidia.com/cuda-gpus.\nPlease'
        ' note that each additional compute '
        'capability significantly increases your '
        'build time and binary size. [Default is: %s]' %
        default_cuda_compute_capabilities)
    tf_cuda_compute_capabilities = get_from_env_or_user_or_default(
        environ_cp, 'TF_CUDA_COMPUTE_CAPABILITIES',
        ask_cuda_compute_capabilities, default_cuda_compute_capabilities)
    # Check whether all capabilities from the input is valid
    all_valid = True
    for compute_capability in tf_cuda_compute_capabilities.split(','):
      m = re.match('[0-9]+.[0-9]+', compute_capability)
      if not m:
        print('Invalid compute capability: ' % compute_capability)
        all_valid = False
      else:
        ver = int(m.group(0).split('.')[0])
        if ver < 3:
          print('Only compute capabilities 3.0 or higher are supported.')
          all_valid = False

    if all_valid:
      break

    # Reset and Retry
    environ_cp['TF_CUDA_COMPUTE_CAPABILITIES'] = ''

  # Set TF_CUDA_COMPUTE_CAPABILITIES
  environ_cp['TF_CUDA_COMPUTE_CAPABILITIES'] = tf_cuda_compute_capabilities
  write_action_env_to_bazelrc('TF_CUDA_COMPUTE_CAPABILITIES',
                              tf_cuda_compute_capabilities)


def set_other_cuda_vars(environ_cp):
  """Set other CUDA related variables."""
  if is_windows():
    # The following three variables are needed for MSVC toolchain configuration
    # in Bazel
    environ_cp['CUDA_PATH'] = environ_cp.get('CUDA_TOOLKIT_PATH')
    environ_cp['CUDA_COMPUTE_CAPABILITIES'] = environ_cp.get(
        'TF_CUDA_COMPUTE_CAPABILITIES')
    environ_cp['NO_WHOLE_ARCHIVE_OPTION'] = 1
    write_action_env_to_bazelrc('CUDA_PATH', environ_cp.get('CUDA_PATH'))
    write_action_env_to_bazelrc('CUDA_COMPUTE_CAPABILITIE',
                                environ_cp.get('CUDA_COMPUTE_CAPABILITIE'))
    write_action_env_to_bazelrc('NO_WHOLE_ARCHIVE_OPTION',
                                environ_cp.get('NO_WHOLE_ARCHIVE_OPTION'))
    write_to_bazelrc('build --config=win-cuda')
    write_to_bazelrc('test --config=win-cuda')
  else:
    # If CUDA is enabled, always use GPU during build and test.
    if environ_cp.get('TF_CUDA_CLANG') == '1':
      write_to_bazelrc('build --config=cuda_clang')
      write_to_bazelrc('test --config=cuda_clang')
    else:
      write_to_bazelrc('build --config=cuda')
      write_to_bazelrc('test --config=cuda')


def set_host_cxx_compiler(environ_cp):
  """Set HOST_CXX_COMPILER."""
  default_cxx_host_compiler = which('g++') or ''

  host_cxx_compiler = prompt_loop_or_load_from_env(
      environ_cp,
      var_name='HOST_CXX_COMPILER',
      var_default=default_cxx_host_compiler,
      ask_for_var=('Please specify which C++ compiler should be used as the '
                   'host C++ compiler.'),
      check_success=os.path.exists,
      error_msg='Invalid C++ compiler path. %s cannot be found.',
  )

  write_action_env_to_bazelrc('HOST_CXX_COMPILER', host_cxx_compiler)


def set_host_c_compiler(environ_cp):
  """Set HOST_C_COMPILER."""
  default_c_host_compiler = which('gcc') or ''

  host_c_compiler = prompt_loop_or_load_from_env(
      environ_cp,
      var_name='HOST_C_COMPILER',
      var_default=default_c_host_compiler,
      ask_for_var=('Please specify which C compiler should be used as the host'
                   'C compiler.'),
      check_success=os.path.exists,
      error_msg='Invalid C compiler path. %s cannot be found.',
  )

  write_action_env_to_bazelrc('HOST_C_COMPILER', host_c_compiler)


def set_computecpp_toolkit_path(environ_cp):
  """Set COMPUTECPP_TOOLKIT_PATH."""

  def toolkit_exists(toolkit_path):
    """Check if a computecpp toolkit path is valid."""
    if is_linux():
      sycl_rt_lib_path = 'lib/libComputeCpp.so'
    else:
      sycl_rt_lib_path = ''

    sycl_rt_lib_path_full = os.path.join(toolkit_path,
                                         sycl_rt_lib_path)
    exists = os.path.exists(sycl_rt_lib_path_full)
    if not exists:
      print('Invalid SYCL %s library path. %s cannot be found' %
            (_TF_OPENCL_VERSION, sycl_rt_lib_path_full))
    return exists

  computecpp_toolkit_path = prompt_loop_or_load_from_env(
      environ_cp,
      var_name='COMPUTECPP_TOOLKIT_PATH',
      var_default=_DEFAULT_COMPUTECPP_TOOLKIT_PATH,
      ask_for_var=(
          'Please specify the location where ComputeCpp for SYCL %s is '
          'installed.' % _TF_OPENCL_VERSION),
      check_success=toolkit_exists,
      error_msg='Invalid SYCL compiler path. %s cannot be found.',
      suppress_default_error=True)

  write_action_env_to_bazelrc('COMPUTECPP_TOOLKIT_PATH',
                              computecpp_toolkit_path)


def set_trisycl_include_dir(environ_cp):
  """Set TRISYCL_INCLUDE_DIR."""

  ask_trisycl_include_dir = ('Please specify the location of the triSYCL '
                             'include directory. (Use --config=sycl_trisycl '
                             'when building with Bazel) '
                             '[Default is %s]: '
                            ) % (_DEFAULT_TRISYCL_INCLUDE_DIR)

  while True:
    trisycl_include_dir = get_from_env_or_user_or_default(
        environ_cp, 'TRISYCL_INCLUDE_DIR', ask_trisycl_include_dir,
        _DEFAULT_TRISYCL_INCLUDE_DIR)
    if os.path.exists(trisycl_include_dir):
      break

    print('Invalid triSYCL include directory, %s cannot be found'
          % (trisycl_include_dir))

  # Set TRISYCL_INCLUDE_DIR
  environ_cp['TRISYCL_INCLUDE_DIR'] = trisycl_include_dir
  write_action_env_to_bazelrc('TRISYCL_INCLUDE_DIR',
                              trisycl_include_dir)


def set_mpi_home(environ_cp):
  """Set MPI_HOME."""

  default_mpi_home = which('mpirun') or which('mpiexec') or ''
  default_mpi_home = os.path.dirname(os.path.dirname(default_mpi_home))

  def valid_mpi_path(mpi_home):
    exists = (os.path.exists(os.path.join(mpi_home, 'include')) and
              os.path.exists(os.path.join(mpi_home, 'lib')))
    if not exists:
      print('Invalid path to the MPI Toolkit. %s or %s cannot be found' %
            (os.path.join(mpi_home, 'include'),
             os.path.exists(os.path.join(mpi_home, 'lib'))))
    return exists

  _ = prompt_loop_or_load_from_env(
      environ_cp,
      var_name='MPI_HOME',
      var_default=default_mpi_home,
      ask_for_var='Please specify the MPI toolkit folder.',
      check_success=valid_mpi_path,
      error_msg='',
      suppress_default_error=True)


def set_other_mpi_vars(environ_cp):
  """Set other MPI related variables."""
  # Link the MPI header files
  mpi_home = environ_cp.get('MPI_HOME')
  symlink_force('%s/include/mpi.h' % mpi_home, 'third_party/mpi/mpi.h')

  # Determine if we use OpenMPI or MVAPICH, these require different header files
  # to be included here to make bazel dependency checker happy
  if os.path.exists(os.path.join(mpi_home, 'include/mpi_portable_platform.h')):
    symlink_force(
        os.path.join(mpi_home, 'include/mpi_portable_platform.h'),
        'third_party/mpi/mpi_portable_platform.h')
    # TODO(gunan): avoid editing files in configure
    sed_in_place('third_party/mpi/mpi.bzl', 'MPI_LIB_IS_OPENMPI=False',
                 'MPI_LIB_IS_OPENMPI=True')
  else:
    # MVAPICH / MPICH
    symlink_force(
        os.path.join(mpi_home, 'include/mpio.h'), 'third_party/mpi/mpio.h')
    symlink_force(
        os.path.join(mpi_home, 'include/mpicxx.h'), 'third_party/mpi/mpicxx.h')
    # TODO(gunan): avoid editing files in configure
    sed_in_place('third_party/mpi/mpi.bzl', 'MPI_LIB_IS_OPENMPI=True',
                 'MPI_LIB_IS_OPENMPI=False')

  if os.path.exists(os.path.join(mpi_home, 'lib/libmpi.so')):
    symlink_force(
        os.path.join(mpi_home, 'lib/libmpi.so'), 'third_party/mpi/libmpi.so')
  else:
    raise ValueError('Cannot find the MPI library file in %s/lib' % mpi_home)


<<<<<<< HEAD
def set_mkl():
  write_to_bazelrc('build:mkl --define using_mkl=true')
  write_to_bazelrc('build:mkl -c opt')
  print(
      'Add "--config=mkl" to your bazel command to build with MKL '
      'support.\nPlease note that MKL on MacOS or windows is still not '
      'supported.\nIf you would like to use a local MKL instead of '
      'downloading, please set the environment variable \"TF_MKL_ROOT\" every '
      'time before build.')

def set_acl():
  # Set up for ARM Compute Library
  write_to_bazelrc('build:acl --define using_acl=true')
  write_to_bazelrc('build:acl -c opt')
  write_to_bazelrc('build:acl --copt="-DARM_COMPUTE_CL"')
  write_to_bazelrc('build:acl --copt="-DARM_NO_EXCEPTIONS"')
  print('Add "--config=acl" to your bazel command to build with ARM '
        'Compute Library support.\nPlease set the environment variable '
        '\"TF_ACL_ROOT\" every time before build.')

def set_monolithic():
  # Add --config=monolithic to your bazel command to use a mostly-static
  # build and disable modular op registration support (this will revert to
  # loading TensorFlow with RTLD_GLOBAL in Python). By default (without
  # --config=monolithic), TensorFlow will build with a dependence on
  # //tensorflow:libtensorflow_framework.so.
  write_to_bazelrc('build:monolithic --define framework_shared_object=false')
  # For projects which use TensorFlow as part of a Bazel build process, putting
  # nothing in a bazelrc will default to a monolithic build. The following line
  # opts in to modular op registration support by default:
  write_to_bazelrc('build --define framework_shared_object=true')


def create_android_bazelrc_configs():
  # Flags for --config=android
  write_to_bazelrc('build:android --crosstool_top=//external:android/crosstool')
  write_to_bazelrc(
      'build:android --host_crosstool_top=@bazel_tools//tools/cpp:toolchain')
  # Flags for --config=android_arm
  write_to_bazelrc('build:android_arm --config=android')
  write_to_bazelrc('build:android_arm --cpu=armeabi-v7a')
  # Flags for --config=android_arm64
  write_to_bazelrc('build:android_arm64 --config=android')
  write_to_bazelrc('build:android_arm64 --cpu=arm64-v8a')


=======
>>>>>>> 6ea4fe3d
def set_grpc_build_flags():
  write_to_bazelrc('build --define grpc_no_ares=true')


def set_windows_build_flags():
  if is_windows():
    # The non-monolithic build is not supported yet
    write_to_bazelrc('build --config monolithic')
    # Suppress warning messages
    write_to_bazelrc('build --copt=-w --host_copt=-w')
    # Output more verbose information when something goes wrong
    write_to_bazelrc('build --verbose_failures')


def config_info_line(name, help_text):
  """Helper function to print formatted help text for Bazel config options."""
  print('\t--config=%-12s\t# %s' % (name, help_text))


def main():
  # Make a copy of os.environ to be clear when functions and getting and setting
  # environment variables.
  environ_cp = dict(os.environ)

  check_bazel_version('0.5.4')

  reset_tf_configure_bazelrc()
  cleanup_makefile()
  setup_python(environ_cp)

  if is_windows():
    environ_cp['TF_NEED_S3'] = '0'
    environ_cp['TF_NEED_GCP'] = '0'
    environ_cp['TF_NEED_HDFS'] = '0'
    environ_cp['TF_NEED_JEMALLOC'] = '0'
    environ_cp['TF_NEED_OPENCL_SYCL'] = '0'
    environ_cp['TF_NEED_COMPUTECPP'] = '0'
    environ_cp['TF_NEED_OPENCL'] = '0'
    environ_cp['TF_CUDA_CLANG'] = '0'

  if is_macos():
    environ_cp['TF_NEED_JEMALLOC'] = '0'

  set_build_var(environ_cp, 'TF_NEED_JEMALLOC', 'jemalloc as malloc',
                'with_jemalloc', True)
  set_build_var(environ_cp, 'TF_NEED_GCP', 'Google Cloud Platform',
                'with_gcp_support', True, 'gcp')
  set_build_var(environ_cp, 'TF_NEED_HDFS', 'Hadoop File System',
                'with_hdfs_support', True, 'hdfs')
  set_build_var(environ_cp, 'TF_NEED_S3', 'Amazon S3 File System',
                'with_s3_support', True, 's3')
  set_build_var(environ_cp, 'TF_ENABLE_XLA', 'XLA JIT', 'with_xla_support',
                False, 'xla')
  set_build_var(environ_cp, 'TF_NEED_GDR', 'GDR', 'with_gdr_support',
                False, 'gdr')
  set_build_var(environ_cp, 'TF_NEED_VERBS', 'VERBS', 'with_verbs_support',
                False, 'verbs')

  set_action_env_var(environ_cp, 'TF_NEED_OPENCL_SYCL', 'OpenCL SYCL', False)
  if environ_cp.get('TF_NEED_OPENCL_SYCL') == '1':
    set_host_cxx_compiler(environ_cp)
    set_host_c_compiler(environ_cp)
    set_action_env_var(environ_cp, 'TF_NEED_COMPUTECPP', 'ComputeCPP', True)
    if environ_cp.get('TF_NEED_COMPUTECPP') == '1':
      set_computecpp_toolkit_path(environ_cp)
    else:
      set_trisycl_include_dir(environ_cp)
    set_action_env_var(environ_cp, 'TF_USE_DOUBLE_SYCL', 'double types in SYCL', True)
    set_action_env_var(environ_cp, 'TF_USE_HALF_SYCL', 'half types in SYCL', False)

  set_action_env_var(environ_cp, 'TF_NEED_CUDA', 'CUDA', False)
  if (environ_cp.get('TF_NEED_CUDA') == '1' and
      'TF_CUDA_CONFIG_REPO' not in environ_cp):
    set_tf_cuda_version(environ_cp)
    set_tf_cudnn_version(environ_cp)
    set_tf_cuda_compute_capabilities(environ_cp)

    set_tf_cuda_clang(environ_cp)
    if environ_cp.get('TF_CUDA_CLANG') == '1':
      if not is_windows():
        # Ask if we want to download clang release while building.
        set_tf_download_clang(environ_cp)
      else:
        # We use bazel's generated crosstool on Windows and there is no
        # way to provide downloaded toolchain for that yet.
        # TODO(ibiryukov): Investigate using clang as a cuda compiler on
        # Windows.
        environ_cp['TF_DOWNLOAD_CLANG'] = '0'

      if environ_cp.get('TF_DOWNLOAD_CLANG') != '1':
        # Set up which clang we should use as the cuda / host compiler.
        set_clang_cuda_compiler_path(environ_cp)
    else:
      # Set up which gcc nvcc should use as the host compiler
      # No need to set this on Windows
      if not is_windows():
        set_gcc_host_compiler_path(environ_cp)
    set_other_cuda_vars(environ_cp)

  set_build_var(environ_cp, 'TF_NEED_MPI', 'MPI', 'with_mpi_support', False)
  if environ_cp.get('TF_NEED_MPI') == '1':
    set_mpi_home(environ_cp)
    set_other_mpi_vars(environ_cp)

  set_grpc_build_flags()
  set_cc_opt_flags(environ_cp)
<<<<<<< HEAD
  set_mkl()
  set_acl()
  set_monolithic()
  create_android_bazelrc_configs()
=======
  set_windows_build_flags()

  if workspace_has_any_android_rule():
    print('The WORKSPACE file has at least one of ["android_sdk_repository", '
          '"android_ndk_repository"] already set. Will not ask to help '
          'configure the WORKSPACE. Please delete the existing rules to '
          'activate the helper.\n')
  else:
    if get_var(
        environ_cp, 'TF_SET_ANDROID_WORKSPACE', 'android workspace',
        False,
        ('Would you like to interactively configure ./WORKSPACE for '
         'Android builds?'),
        'Searching for NDK and SDK installations.',
        'Not configuring the WORKSPACE for Android builds.'):
      create_android_ndk_rule(environ_cp)
      create_android_sdk_rule(environ_cp)

  print('Preconfigured Bazel build configs. You can use any of the below by '
        'adding "--config=<>" to your build command. See tools/bazel.rc for '
        'more details.')
  config_info_line('mkl', 'Build with MKL support.')
  config_info_line('monolithic', 'Config for mostly static monolithic build.')
>>>>>>> 6ea4fe3d

if __name__ == '__main__':
  main()<|MERGE_RESOLUTION|>--- conflicted
+++ resolved
@@ -1205,55 +1205,6 @@
     raise ValueError('Cannot find the MPI library file in %s/lib' % mpi_home)
 
 
-<<<<<<< HEAD
-def set_mkl():
-  write_to_bazelrc('build:mkl --define using_mkl=true')
-  write_to_bazelrc('build:mkl -c opt')
-  print(
-      'Add "--config=mkl" to your bazel command to build with MKL '
-      'support.\nPlease note that MKL on MacOS or windows is still not '
-      'supported.\nIf you would like to use a local MKL instead of '
-      'downloading, please set the environment variable \"TF_MKL_ROOT\" every '
-      'time before build.')
-
-def set_acl():
-  # Set up for ARM Compute Library
-  write_to_bazelrc('build:acl --define using_acl=true')
-  write_to_bazelrc('build:acl -c opt')
-  write_to_bazelrc('build:acl --copt="-DARM_COMPUTE_CL"')
-  write_to_bazelrc('build:acl --copt="-DARM_NO_EXCEPTIONS"')
-  print('Add "--config=acl" to your bazel command to build with ARM '
-        'Compute Library support.\nPlease set the environment variable '
-        '\"TF_ACL_ROOT\" every time before build.')
-
-def set_monolithic():
-  # Add --config=monolithic to your bazel command to use a mostly-static
-  # build and disable modular op registration support (this will revert to
-  # loading TensorFlow with RTLD_GLOBAL in Python). By default (without
-  # --config=monolithic), TensorFlow will build with a dependence on
-  # //tensorflow:libtensorflow_framework.so.
-  write_to_bazelrc('build:monolithic --define framework_shared_object=false')
-  # For projects which use TensorFlow as part of a Bazel build process, putting
-  # nothing in a bazelrc will default to a monolithic build. The following line
-  # opts in to modular op registration support by default:
-  write_to_bazelrc('build --define framework_shared_object=true')
-
-
-def create_android_bazelrc_configs():
-  # Flags for --config=android
-  write_to_bazelrc('build:android --crosstool_top=//external:android/crosstool')
-  write_to_bazelrc(
-      'build:android --host_crosstool_top=@bazel_tools//tools/cpp:toolchain')
-  # Flags for --config=android_arm
-  write_to_bazelrc('build:android_arm --config=android')
-  write_to_bazelrc('build:android_arm --cpu=armeabi-v7a')
-  # Flags for --config=android_arm64
-  write_to_bazelrc('build:android_arm64 --config=android')
-  write_to_bazelrc('build:android_arm64 --cpu=arm64-v8a')
-
-
-=======
->>>>>>> 6ea4fe3d
 def set_grpc_build_flags():
   write_to_bazelrc('build --define grpc_no_ares=true')
 
@@ -1360,12 +1311,6 @@
 
   set_grpc_build_flags()
   set_cc_opt_flags(environ_cp)
-<<<<<<< HEAD
-  set_mkl()
-  set_acl()
-  set_monolithic()
-  create_android_bazelrc_configs()
-=======
   set_windows_build_flags()
 
   if workspace_has_any_android_rule():
@@ -1388,8 +1333,8 @@
         'adding "--config=<>" to your build command. See tools/bazel.rc for '
         'more details.')
   config_info_line('mkl', 'Build with MKL support.')
+  config_info_line('acl', 'Build with ACL support.')
   config_info_line('monolithic', 'Config for mostly static monolithic build.')
->>>>>>> 6ea4fe3d
 
 if __name__ == '__main__':
   main()